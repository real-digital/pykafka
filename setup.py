--- conflicted
+++ resolved
@@ -33,18 +33,15 @@
 
 install_requires = [
     'kazoo',
-<<<<<<< HEAD
     'tabulate',
     'gevent==1.1b6'
-=======
-    'tabulate'
->>>>>>> 164d3033
 ]
 
 lint_requires = [
     'pep8',
     'pyflakes'
 ]
+
 
 def read_lines(fname):
     with open(os.path.join(os.path.dirname(__file__), fname)) as f:
@@ -131,7 +128,7 @@
         entry_points={
             'console_scripts': [
                 'kafka-tools = pykafka.cli.kafka_tools:main',
-                ]
+            ]
         },
         install_requires=install_requires,
         tests_require=tests_require,
@@ -149,19 +146,19 @@
         test_suite='nose.collector',
         include_package_data=True,
         classifiers=[
-                "Development Status :: 5 - Production/Stable",
-                "Intended Audience :: Developers",
-                "License :: OSI Approved :: Apache Software License",
-                "Programming Language :: Python",
-                "Programming Language :: Python :: 2",
-                "Programming Language :: Python :: 2.7",
-                "Programming Language :: Python :: 3",
-                "Programming Language :: Python :: 3.4",
-                "Programming Language :: Python :: 3.5",
-                "Topic :: Database",
-                "Topic :: Database :: Front-Ends",
-                "Topic :: Software Development :: Libraries :: Python Modules",
-            ]
+            "Development Status :: 5 - Production/Stable",
+            "Intended Audience :: Developers",
+            "License :: OSI Approved :: Apache Software License",
+            "Programming Language :: Python",
+            "Programming Language :: Python :: 2",
+            "Programming Language :: Python :: 2.7",
+            "Programming Language :: Python :: 3",
+            "Programming Language :: Python :: 3.4",
+            "Programming Language :: Python :: 3.5",
+            "Topic :: Database",
+            "Topic :: Database :: Front-Ends",
+            "Topic :: Software Development :: Libraries :: Python Modules",
+        ]
     )
 
 try:
