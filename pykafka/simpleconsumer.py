from __future__ import division
"""
Author: Emmett Butler
"""
__license__ = """
Copyright 2015 Parse.ly, Inc.

Licensed under the Apache License, Version 2.0 (the "License");
you may not use this file except in compliance with the License.
You may obtain a copy of the License at

    http://www.apache.org/licenses/LICENSE-2.0

Unless required by applicable law or agreed to in writing, software
distributed under the License is distributed on an "AS IS" BASIS,
WITHOUT WARRANTIES OR CONDITIONS OF ANY KIND, either express or implied.
See the License for the specific language governing permissions and
limitations under the License.
"""
__all__ = ["SimpleConsumer"]
import itertools
import logging
import json
import socket
import sys
import threading
import time
from collections import defaultdict
import weakref

from six import reraise

from .common import OffsetType
from .utils.compat import (Queue, Empty, iteritems, itervalues,
                           range, iterkeys, get_bytes, get_string)
from .exceptions import (UnknownError, OffsetOutOfRangeError, UnknownTopicOrPartition,
                         OffsetMetadataTooLarge, GroupLoadInProgress,
                         NotCoordinatorForGroup, SocketDisconnectedError,
                         ConsumerStoppedException, KafkaException,
                         NotLeaderForPartition, OffsetRequestFailedError,
                         RequestTimedOut, UnknownMemberId, RebalanceInProgress,
                         IllegalGeneration, ERROR_CODES, UnicodeException)
from .protocol import (PartitionFetchRequest, PartitionOffsetCommitRequest,
                       PartitionOffsetFetchRequest, PartitionOffsetRequest)
from .utils.error_handlers import (handle_partition_responses, raise_error,
                                   build_parts_by_error, valid_int)


log = logging.getLogger(__name__)


class SimpleConsumer(object):
    """
    A non-balancing consumer for Kafka
    """
    def __init__(self,
                 topic,
                 cluster,
                 consumer_group=None,
                 partitions=None,
                 fetch_message_max_bytes=1024 * 1024,
                 num_consumer_fetchers=1,
                 auto_commit_enable=False,
                 auto_commit_interval_ms=60 * 1000,
                 queued_max_messages=2000,
                 fetch_min_bytes=1,
                 fetch_error_backoff_ms=500,
                 fetch_wait_max_ms=100,
                 offsets_channel_backoff_ms=1000,
                 offsets_commit_max_retries=5,
                 auto_offset_reset=OffsetType.EARLIEST,
                 consumer_timeout_ms=-1,
                 auto_start=True,
                 reset_offset_on_start=False,
                 compacted_topic=False,
                 generation_id=-1,
                 consumer_id=b'',
<<<<<<< HEAD
                 deserializer=None):
=======
                 reset_offsets_on_consume=True):
>>>>>>> 4f0a6353
        """Create a SimpleConsumer.

        Settings and default values are taken from the Scala
        consumer implementation.  Consumer group is included
        because it's necessary for offset management, but doesn't imply
        that this is a balancing consumer. Use a BalancedConsumer for
        that.

        :param topic: The topic this consumer should consume
        :type topic: :class:`pykafka.topic.Topic`
        :param cluster: The cluster to which this consumer should connect
        :type cluster: :class:`pykafka.cluster.Cluster`
        :param consumer_group: The name of the consumer group this consumer
            should use for offset committing and fetching.
        :type consumer_group: str
        :param partitions: Existing partitions to which to connect
        :type partitions: Iterable of :class:`pykafka.partition.Partition`
        :param fetch_message_max_bytes: The number of bytes of messages to
            attempt to fetch
        :type fetch_message_max_bytes: int
        :param num_consumer_fetchers: The number of workers used to make
            FetchRequests
        :type num_consumer_fetchers: int
        :param auto_commit_enable: If true, periodically commit to kafka the
            offset of messages already fetched by this consumer. This also
            requires that `consumer_group` is not `None`.
        :type auto_commit_enable: bool
        :param auto_commit_interval_ms: The frequency (in milliseconds) at which the
            consumer offsets are committed to kafka. This setting is ignored if
            `auto_commit_enable` is `False`.
        :type auto_commit_interval_ms: int
        :param queued_max_messages: Maximum number of messages buffered for
            consumption per partition
        :type queued_max_messages: int
        :param fetch_min_bytes: The minimum amount of data (in bytes) the server
            should return for a fetch request. If insufficient data is available
            the request will block until sufficient data is available.
        :type fetch_min_bytes: int
        :param fetch_error_backoff_ms: The amount of time (in milliseconds) that
            the consumer should wait before retrying after an error. Errors include
            absence of data (`RD_KAFKA_RESP_ERR__PARTITION_EOF`), so this can slow
            a normal fetch scenario. Only used by the native consumer
            (`RdKafkaSimpleConsumer`).
        :type fetch_error_backoff_ms: int
        :type fetch_error_backoff_ms: int
        :param fetch_wait_max_ms: The maximum amount of time (in milliseconds)
            the server will block before answering the fetch request if there
            isn't sufficient data to immediately satisfy `fetch_min_bytes`.
        :type fetch_wait_max_ms: int
        :param offsets_channel_backoff_ms: Backoff time (in milliseconds) to
            retry offset commits/fetches
        :type offsets_channel_backoff_ms: int
        :param offsets_commit_max_retries: Retry the offset commit up to this
            many times on failure.
        :type offsets_commit_max_retries: int
        :param auto_offset_reset: What to do if an offset is out of range. This
            setting indicates how to reset the consumer's internal offset
            counter when an `OffsetOutOfRangeError` is encountered.
        :type auto_offset_reset: :class:`pykafka.common.OffsetType`
        :param consumer_timeout_ms: Amount of time (in milliseconds) the
            consumer may spend without messages available for consumption
            before returning None.
        :type consumer_timeout_ms: int
        :param auto_start: Whether the consumer should begin communicating
            with kafka after __init__ is complete. If false, communication
            can be started with `start()`.
        :type auto_start: bool
        :param reset_offset_on_start: Whether the consumer should reset its
            internal offset counter to `self._auto_offset_reset` and commit that
            offset immediately upon starting up
        :type reset_offset_on_start: bool
        :param compacted_topic: Set to read from a compacted topic. Forces
            consumer to use less stringent message ordering logic because compacted
            topics do not provide offsets in strict incrementing order.
        :type compacted_topic: bool
        :param generation_id: Deprecated::2.7 Do not set if directly instantiating
            SimpleConsumer. The generation id with which to make group requests
        :type generation_id: int
        :param consumer_id: Deprecated::2.7 Do not set if directly instantiating
            SimpleConsumer. The identifying string to use for this consumer on
            group requests
        :type consumer_id: bytes
<<<<<<< HEAD
        :param deserializer: A function defining how to deserialize messages returned
            from Kafka. A function with the signature d(value, partition_key) that
            returns a tuple of (deserialized_value, deserialized_partition_key). The
            arguments passed to this function are the bytes representations of a
            message's value and partition key, and the returned data should be these
            fields transformed according to the client code's serialization logic.
            See `pykafka.utils.__init__` for stock implemtations.
        :type deserializer: function
=======
        :param reset_offsets_on_consume: Whether to update the offsets when consuming.
               Disable for read-only use cases to prevent side-effects.
        :type reset_offsets_on_consume: bool
>>>>>>> 4f0a6353
        """
        self._running = False
        self._cluster = cluster
        self._consumer_group = None
        if consumer_group:
            try:
                self._consumer_group = get_string(consumer_group).encode('ascii')
            except UnicodeEncodeError:
                raise UnicodeException("Consumer group name '{}' contains non-ascii "
                                       "characters".format(consumer_group))
        self._topic = topic
        self._fetch_message_max_bytes = valid_int(fetch_message_max_bytes)
        self._fetch_min_bytes = valid_int(fetch_min_bytes)
        self._queued_max_messages = valid_int(queued_max_messages)
        self._num_consumer_fetchers = valid_int(num_consumer_fetchers)
        self._fetch_wait_max_ms = valid_int(fetch_wait_max_ms, allow_zero=True)
        self._consumer_timeout_ms = valid_int(consumer_timeout_ms,
                                              allow_zero=True, allow_negative=True)
        self._offsets_channel_backoff_ms = valid_int(offsets_channel_backoff_ms)
        self._auto_offset_reset = auto_offset_reset
        offsets_commit_max_retries = valid_int(offsets_commit_max_retries,
                                               allow_zero=True)
        self._offsets_commit_max_retries = offsets_commit_max_retries
        # not directly configurable
        self._offsets_fetch_max_retries = offsets_commit_max_retries
        self._offsets_reset_max_retries = offsets_commit_max_retries
        self._auto_start = auto_start
        self._reset_offset_on_start = reset_offset_on_start
        self._is_compacted_topic = compacted_topic
        self._generation_id = -1
        self._consumer_id = b''
        self._deserializer = deserializer

        # incremented for any message arrival from any partition
        # the initial value is 0 (no messages waiting)
        self._messages_arrived = self._cluster.handler.Semaphore(value=0)
        self._slot_available = self._cluster.handler.Event()

        self._auto_commit_enable = auto_commit_enable
        self._auto_commit_interval_ms = valid_int(auto_commit_interval_ms)
        self._last_auto_commit = time.time()
        self._worker_exception = None
        self._update_lock = self._cluster.handler.Lock()

        self._discover_group_coordinator()

        if partitions is not None:
            self._partitions = {p: OwnedPartition(p,
                                                  self._cluster.handler,
                                                  self._messages_arrived,
                                                  self._is_compacted_topic)
                                for p in partitions}
        else:
            self._partitions = {topic.partitions[k]:
                                OwnedPartition(p,
                                               self._cluster.handler,
                                               self._messages_arrived,
                                               self._is_compacted_topic)
                                for k, p in iteritems(topic.partitions)}
        self._partitions_by_id = {p.partition.id: p
                                  for p in itervalues(self._partitions)}
        # Organize partitions by leader for efficient queries
        self._setup_partitions_by_leader()
        self.partition_cycle = itertools.cycle(self._partitions.values())

        self._default_error_handlers = self._build_default_error_handlers()
        self.reset_offsets_on_consume = reset_offsets_on_consume

        if self._auto_start:
            self.start()

    @property
    def consumer_id(self):
        return self._consumer_id

    @consumer_id.setter
    def consumer_id(self, value):
        self._consumer_id = value
        for op in itervalues(self._partitions):
            op.set_consumer_id(self._consumer_id)

    @property
    def generation_id(self):
        return self._generation_id

    @generation_id.setter
    def generation_id(self, value):
        self._generation_id = valid_int(value, allow_zero=True,
                                        allow_negative=True)

    def __repr__(self):
        return "<{module}.{name} at {id_} (consumer_group={group})>".format(
            module=self.__class__.__module__,
            name=self.__class__.__name__,
            id_=hex(id(self)),
            group=self._consumer_group
        )

    def _raise_worker_exceptions(self):
        """Raises exceptions encountered on worker threads"""
        if self._worker_exception is not None:
            reraise(*self._worker_exception)

    def _update(self):
        """Update the consumer and cluster after an ERROR_CODE"""
        # only allow one thread to be updating the consumer at a time
        with self._update_lock:
            self._cluster.update()
            self._setup_partitions_by_leader()
            self._discover_group_coordinator()

    def start(self):
        """Begin communicating with Kafka, including setting up worker threads

        Fetches offsets, starts an offset autocommitter worker pool, and
        starts a message fetcher worker pool.
        """
        self._running = True

        # Figure out which offset wer're starting on
        if self._reset_offset_on_start:
            self.reset_offsets()
        elif self._consumer_group is not None:
            self.fetch_offsets()

        self._fetch_workers = self._setup_fetch_workers()
        if self._auto_commit_enable:
            self._autocommit_worker_thread = self._setup_autocommit_worker()

        self._raise_worker_exceptions()

    def _setup_partitions_by_leader(self):
        self._partitions_by_leader = defaultdict(list)
        for p in itervalues(self._partitions):
            self._partitions_by_leader[p.partition.leader].append(p)

    def _build_default_error_handlers(self):
        """Set up the error handlers to use for partition errors."""
        self = weakref.proxy(self)

        def _handle_OffsetOutOfRangeError(parts):
            log.info("Resetting offsets in response to OffsetOutOfRangeError")
            self.reset_offsets(
                partition_offsets=[(owned_partition.partition, self._auto_offset_reset)
                                   for owned_partition, pres in parts]
            )

        def _handle_RequestTimedOut(parts):
            log.info("Continuing in response to RequestTimedOut")

        def _handle_NotCoordinatorForGroup(parts):
            log.info("Updating cluster in response to NotCoordinatorForGroup")
            self._update()

        def _handle_NotLeaderForPartition(parts):
            log.info("Updating cluster in response to NotLeaderForPartition")
            self._update()

        def _handle_GroupLoadInProgress(parts):
            log.info("Continuing in response to GroupLoadInProgress")

        def _handle_IllegalGeneration(parts):
            log.info("Continuing in response to IllegalGeneration")

        def _handle_UnknownMemberId(parts):
            log.info("Continuing in response to UnknownMemberId")

        def _handle_UnknownError(parts):
            log.info("Continuing in response to UnknownError")

        def _handle_RebalanceInProgress(parts):
            log.info("Continuing in response to RebalanceInProgress")

        return {
            UnknownTopicOrPartition.ERROR_CODE: lambda p: raise_error(UnknownTopicOrPartition),
            UnknownError.ERROR_CODE: _handle_UnknownError,
            OffsetOutOfRangeError.ERROR_CODE: _handle_OffsetOutOfRangeError,
            NotLeaderForPartition.ERROR_CODE: _handle_NotLeaderForPartition,
            OffsetMetadataTooLarge.ERROR_CODE: lambda p: raise_error(OffsetMetadataTooLarge),
            NotCoordinatorForGroup.ERROR_CODE: _handle_NotCoordinatorForGroup,
            RequestTimedOut.ERROR_CODE: _handle_RequestTimedOut,
            GroupLoadInProgress.ERROR_CODE: _handle_GroupLoadInProgress,
            UnknownMemberId.ERROR_CODE: _handle_UnknownMemberId,
            RebalanceInProgress.ERROR_CODE: _handle_RebalanceInProgress,
            IllegalGeneration.ERROR_CODE: _handle_IllegalGeneration
        }

    def _discover_group_coordinator(self):
        """Set the group coordinator for this consumer.

        If a consumer group is not supplied to __init__, this method does nothing
        """
        if self._consumer_group is not None:
            self._group_coordinator = self._cluster.get_group_coordinator(self._consumer_group)

    @property
    def topic(self):
        """The topic this consumer consumes"""
        return self._topic

    @property
    def partitions(self):
        """A list of the partitions that this consumer consumes"""
        return {id_: partition.partition
                for id_, partition in iteritems(self._partitions_by_id)}

    @property
    def held_offsets(self):
        """Return a map from partition id to held offset for each partition"""
        return {p.partition.id:
                (OffsetType.EARLIEST if p.last_offset_consumed == -1
                 else p.last_offset_consumed)
                for p in itervalues(self._partitions_by_id)}

    def __del__(self):
        """Stop consumption and workers when object is deleted"""
        log.debug("Finalising {}".format(self))
        if self._running:
            self.stop()

    def cleanup(self):
        if not self._slot_available.is_set():
            self._slot_available.set()

    def stop(self):
        """Flag all running workers for deletion."""
        self._running = False
        if self._auto_commit_enable and self._consumer_group is not None:
            self.commit_offsets()
        # unblock a waiting consume() call
        if self._messages_arrived is not None:
            self._messages_arrived.release()

    def _setup_autocommit_worker(self):
        """Start the autocommitter thread"""
        self = weakref.proxy(self)

        def autocommitter():
            while True:
                try:
                    if not self._running:
                        break
                    if self._auto_commit_enable:
                        self._auto_commit()
                    self._cluster.handler.sleep(self._auto_commit_interval_ms / 1000)
                except ReferenceError:
                    break
                except Exception:
                    # surface all exceptions to the main thread
                    self._worker_exception = sys.exc_info()
                    break
            self.cleanup()
            log.debug("Autocommitter thread exiting")
        log.debug("Starting autocommitter thread")
        return self._cluster.handler.spawn(autocommitter, name="pykafka.SimpleConsumer.autocommiter")

    def _setup_fetch_workers(self):
        """Start the fetcher threads"""
        # NB this gets overridden in rdkafka.RdKafkaSimpleConsumer
        self = weakref.proxy(self)

        def fetcher():
            while True:
                try:
                    if not self._running:
                        break
                    self.fetch()
                    self._cluster.handler.sleep(.01)
                except ReferenceError:
                    break
                except Exception:
                    # surface all exceptions to the main thread
                    self._worker_exception = sys.exc_info()
                    break
            log.debug("Fetcher thread exiting")
        log.info("Starting %s fetcher threads", self._num_consumer_fetchers)
        return [self._cluster.handler.spawn(fetcher, name="pykafka.SimpleConsumer.fetcher")
                for i in range(self._num_consumer_fetchers)]

    def __iter__(self):
        """Yield an infinite stream of messages until the consumer times out"""
        while True:
            message = self.consume(block=True)
            if not message:
                return
            yield message

    def consume(self, block=True, unblock_event=None):
        """Get one message from the consumer.

        :param block: Whether to block while waiting for a message
        :type block: bool
        :param unblock_event: Return when the event is set()
        :type unblock_event: :class:`threading.Event`
        """
        timeout = None
        if block:
            if self._consumer_timeout_ms > 0:
                timeout = float(self._consumer_timeout_ms) / 1000
            else:
                timeout = 1.0

        ret = None
        while True:
            self._raise_worker_exceptions()
            self._cluster.handler.sleep()
            if self._messages_arrived.acquire(blocking=block, timeout=timeout):
                # by passing through this semaphore, we know that at
                # least one message is waiting in some queue.
                if not self._running:
                    raise ConsumerStoppedException()
                message = None
                while not message:
                    owned_partition = next(self.partition_cycle)
                    message = owned_partition.consume()
                ret = message
                break
            else:
                if not self._running:
                    raise ConsumerStoppedException()
                elif not block or self._consumer_timeout_ms > 0:
                    ret = None
                    break
            if unblock_event and unblock_event.is_set():
                return

        if any(op.message_count <= self._queued_max_messages
               for op in itervalues(self._partitions)):
            if not self._slot_available.is_set():
                self._slot_available.set()

        if self._deserializer is not None:
            ret.value, ret.partition_key = self._deserializer(ret.value,
                                                              ret.partition_key)
        return ret

    def _auto_commit(self):
        """Commit offsets only if it's time to do so"""
        if not self._auto_commit_enable or self._auto_commit_interval_ms == 0:
            return

        if (time.time() - self._last_auto_commit) * 1000.0 >= self._auto_commit_interval_ms:
            log.debug("Autocommitting consumer offset for consumer group %s and topic %s",
                      self._consumer_group, self._topic.name)
            if self._consumer_group is not None:
                self.commit_offsets()
            self._last_auto_commit = time.time()

    def commit_offsets(self):
        """Commit offsets for this consumer's partitions

        Uses the offset commit/fetch API
        """
        if not self._consumer_group:
            raise Exception("consumer group must be specified to commit offsets")

        reqs = [p.build_offset_commit_request() for p in self._partitions.values()]
        log.debug("Committing offsets for %d partitions to broker id %s", len(reqs),
                  self._group_coordinator.id)
        for i in range(self._offsets_commit_max_retries):
            if i > 0:
                log.debug("Retrying")
            self._cluster.handler.sleep(i * (self._offsets_channel_backoff_ms / 1000))

            try:
                response = self._group_coordinator.commit_consumer_group_offsets(
                    self._consumer_group, self._generation_id, self._consumer_id, reqs)
            except (SocketDisconnectedError, IOError):
                log.error("Error committing offsets for topic '%s' from consumer id '%s'"
                          "(SocketDisconnectedError)",
                          self._topic.name, self._consumer_id)
                if i >= self._offsets_commit_max_retries - 1:
                    raise
                self._update()
                continue

            parts_by_error = handle_partition_responses(
                self._default_error_handlers,
                response=response,
                partitions_by_id=self._partitions_by_id)
            if (len(parts_by_error) == 1 and 0 in parts_by_error) or \
                    len(parts_by_error) == 0:
                break
            log.error("Error committing offsets for topic '%s' from consumer id '%s'"
                      "(errors: %s)", self._topic.name, self._consumer_id,
                      {ERROR_CODES[err]: [op.partition.id for op, _ in parts]
                       for err, parts in iteritems(parts_by_error)})

            # retry only the partitions that errored
            if 0 in parts_by_error:
                parts_by_error.pop(0)
            errored_partitions = [
                op for code, err_group in iteritems(parts_by_error)
                for op, res in err_group
            ]
            reqs = [p.build_offset_commit_request() for p in errored_partitions]

    def fetch_offsets(self):
        """Fetch offsets for this consumer's topic

        Uses the offset commit/fetch API

        :return: List of (id, :class:`pykafka.protocol.OffsetFetchPartitionResponse`)
            tuples
        """
        if not self._consumer_group:
            raise Exception("consumer group must be specified to fetch offsets")
        if not self._partitions:
            return []

        def _handle_success(parts):
            partition_offsets_to_reset = []
            for owned_partition, pres in parts:
                # If Kafka returned -1, that means that no
                # offset was associated with this consumer group.
                # This partition will have its offset reset.
                if pres.offset == -1:
                    log.debug("Partition %s has no committed offsets in "
                              "consumer group %s.  Resetting to %s",
                              owned_partition.partition.id,
                              self._consumer_group,
                              self._auto_offset_reset)
                    partition_offsets_to_reset.append((
                        owned_partition.partition,
                        self._auto_offset_reset
                    ))
                else:
                    log.debug("Set offset for partition %s to %s",
                              owned_partition.partition.id,
                              pres.offset - 1)
                    # offset fetch requests return the next offset to consume,
                    # so account for this here by passing offset - 1
                    owned_partition.set_offset(pres.offset - 1)

            # If any partitions didn't have a committed offset,
            # then reset those partition's offsets.
            if partition_offsets_to_reset:
                self.reset_offsets(partition_offsets_to_reset)

        reqs = [p.build_offset_fetch_request() for p in self._partitions.values()]
        success_responses = []

        log.debug("Fetching offsets for %d partitions from broker id %s", len(reqs),
                  self._group_coordinator.id)

        for i in range(self._offsets_fetch_max_retries):
            if i > 0:
                log.debug("Retrying offset fetch")

            res = self._group_coordinator.fetch_consumer_group_offsets(self._consumer_group, reqs)
            parts_by_error = handle_partition_responses(
                self._default_error_handlers,
                response=res,
                success_handler=_handle_success if self.reset_offsets_on_consume else None,
                partitions_by_id=self._partitions_by_id)

            success_responses.extend([(op.partition.id, r)
                                      for op, r in parts_by_error.get(0, [])])
            if len(reqs) == 0 or (len(parts_by_error) == 1 and 0 in parts_by_error):
                return success_responses
            log.error("Error fetching offsets for topic '%s' (errors: %s)",
                      self._topic.name,
                      {ERROR_CODES[err]: [op.partition.id for op, _ in parts]
                       for err, parts in iteritems(parts_by_error)})

            self._cluster.handler.sleep(i * (self._offsets_channel_backoff_ms / 1000))

            to_retry = [pair for err in itervalues(parts_by_error) for pair in err]
            reqs = [p.build_offset_fetch_request() for p, _ in to_retry]

        raise KafkaException(parts_by_error)

    def reset_offsets(self, partition_offsets=None):
        """Reset offsets for the specified partitions

        Issue an OffsetRequest for each partition and set the appropriate
        returned offset in the consumer's internal offset counter.

        :param partition_offsets: (`partition`, `timestamp_or_offset`) pairs to
            reset where `partition` is the partition for which to reset the offset
            and `timestamp_or_offset` is EITHER the timestamp of the message
            whose offset the partition should have OR the new "most recently
            consumed" offset the partition should have
        :type partition_offsets: Sequence of tuples of the form
            (:class:`pykafka.partition.Partition`, int)

        NOTE: If an instance of `timestamp_or_offset` is treated by kafka as
        an invalid offset timestamp, this function directly sets the consumer's
        internal offset counter for that partition to that instance of
        `timestamp_or_offset`. This counter represents the offset most recently
        consumed. On the next fetch request, the consumer attempts
        to fetch messages starting from that offset plus one. See the following link
        for more information on what kafka treats as a valid offset timestamp:
        https://cwiki.apache.org/confluence/display/KAFKA/A+Guide+To+The+Kafka+Protocol#AGuideToTheKafkaProtocol-OffsetRequest
        """
        def _handle_success(parts):
            for owned_partition, pres in parts:
                if len(pres.offset) > 0:
                    # offset requests return the next offset to consume,
                    # so account for this here by passing offset - 1
                    owned_partition.set_offset(pres.offset[0] - 1)
                else:
                    # If the number specified in partition_offsets is an invalid
                    # timestamp value for the partition, kafka does the
                    # following:
                    #   returns an empty array in pres.offset
                    #   returns error code 0
                    # Here, we detect this case and set the consumer's internal
                    # offset to that value. Thus, the next fetch request will
                    # attempt to fetch from that offset. If it succeeds, all is
                    # well; if not, reset_offsets is called again by the error
                    # handlers in fetch() and fetching continues from
                    # self._auto_offset_reset..
                    # This amounts to a hacky way to support user-specified
                    # offsets in reset_offsets by working around a bug or bad
                    # design decision in kafka.
                    given_offset = owned_partition_offsets[owned_partition]
                    log.warning(
                        "Offset reset for partition {id_} to timestamp {offset}"
                        " failed. Setting partition {id_}'s internal counter"
                        " to {offset}".format(
                            id_=owned_partition.partition.id, offset=given_offset))
                    owned_partition.set_offset(given_offset)
                # release locks on succeeded partitions to allow fetching
                # to resume
                owned_partition.fetch_lock.release()

        if partition_offsets is None:
            partition_offsets = [(a, self._auto_offset_reset)
                                 for a in self._partitions.keys()]

        # turn Partitions into their corresponding OwnedPartitions
        try:
            owned_partition_offsets = {self._partitions[p]: offset
                                       for p, offset in partition_offsets}
        except KeyError as e:
            raise KafkaException("Unknown partition supplied to reset_offsets\n%s", e)

        log.info("Resetting offsets for %s partitions", len(list(owned_partition_offsets)))

        for i in range(self._offsets_reset_max_retries):
            # sort offsets to avoid deadlocks
            sorted_offsets = sorted(iteritems(owned_partition_offsets), key=lambda k: k[0].partition.id)

            # group partitions by leader
            by_leader = defaultdict(list)
            for partition, offset in sorted_offsets:
                # acquire lock for each partition to stop fetching during offset
                # reset
                if partition.fetch_lock.acquire(True):
                    # empty the queue for this partition to avoid sending
                    # emitting messages from the old offset
                    partition.flush()
                    by_leader[partition.partition.leader].append((partition, offset))

            # get valid offset ranges for each partition
            for broker, offsets in iteritems(by_leader):
                reqs = [owned_partition.build_offset_request(offset)
                        for owned_partition, offset in offsets]
                response = broker.request_offset_limits(reqs)
                parts_by_error = handle_partition_responses(
                    self._default_error_handlers,
                    response=response,
                    success_handler=_handle_success,
                    partitions_by_id=self._partitions_by_id)

                if 0 in parts_by_error:
                    # drop successfully reset partitions for next retry
                    successful = [part for part, _ in parts_by_error.pop(0)]
                    # py3 creates a generate so we need to evaluate this
                    # operation
                    list(map(owned_partition_offsets.pop, successful))
                if not parts_by_error:
                    continue
                log.error("Error resetting offsets for topic '%s' (errors: %s)",
                          self._topic.name,
                          {ERROR_CODES[err]: [op.partition.id for op, _ in parts]
                           for err, parts in iteritems(parts_by_error)})

                self._cluster.handler.sleep(i * (self._offsets_channel_backoff_ms / 1000))

                for errcode, owned_partitions in iteritems(parts_by_error):
                    if errcode != 0:
                        for owned_partition, _ in owned_partitions:
                            owned_partition.fetch_lock.release()

            if not owned_partition_offsets:
                break
            log.debug("Retrying offset reset")

        if owned_partition_offsets:
            raise OffsetRequestFailedError("reset_offsets failed after %d "
                                           "retries",
                                           self._offsets_reset_max_retries)

        if self._consumer_group is not None:
            self.commit_offsets()

    def fetch(self):
        """Fetch new messages for all partitions

        Create a FetchRequest for each broker and send it. Enqueue each of the
        returned messages in the approprate OwnedPartition.
        """
        def _handle_success(parts):
            for owned_partition, pres in parts:
                if len(pres.messages) > 0:
                    log.debug("Fetched %s messages for partition %s",
                              len(pres.messages), owned_partition.partition.id)
                    owned_partition.enqueue_messages(pres.messages)
                    log.debug("Partition %s queue holds %s messages",
                              owned_partition.partition.id,
                              owned_partition.message_count)

        def unlock_partitions(parts):
            for owned_partition in parts:
                owned_partition.fetch_lock.release()

        self._wait_for_slot_available()
        sorted_by_leader = sorted(iteritems(self._partitions_by_leader),
                                  key=lambda k: k[0].id)
        for broker, owned_partitions in sorted_by_leader:
            partition_reqs = {}
            sorted_offsets = sorted(owned_partitions, key=lambda k: k.partition.id)
            for owned_partition in sorted_offsets:
                # attempt to acquire lock, just pass if we can't
                if owned_partition.fetch_lock.acquire(False):
                    partition_reqs[owned_partition] = None
                    if owned_partition.message_count < self._queued_max_messages:
                        fetch_req = owned_partition.build_fetch_request(
                            self._fetch_message_max_bytes)
                        partition_reqs[owned_partition] = fetch_req
            if partition_reqs:
                try:
                    response = broker.fetch_messages(
                        [a for a in itervalues(partition_reqs) if a],
                        timeout=self._fetch_wait_max_ms,
                        min_bytes=self._fetch_min_bytes
                    )
                except (IOError, SocketDisconnectedError):
                    unlock_partitions(iterkeys(partition_reqs))
                    if self._running:
                        log.info("Updating cluster in response to error in fetch() "
                                 "for broker id %s", broker.id)
                        self._update()
                    # If the broker dies while we're supposed to stop,
                    # it's fine, and probably an integration test.
                    return
                parts_by_error = build_parts_by_error(response, self._partitions_by_id)
                handle_partition_responses(
                    self._default_error_handlers,
                    parts_by_error=parts_by_error,
                    success_handler=_handle_success)
                unlock_partitions(iterkeys(partition_reqs))

    def _wait_for_slot_available(self):
        """Block until at least one queue has less than `_queued_max_messages`"""
        if all(op.message_count >= self._queued_max_messages
               for op in itervalues(self._partitions)):
            for op in itervalues(self._partitions):
                op.fetch_lock.acquire()
            if all(op.message_count >= self._queued_max_messages
                   for op in itervalues(self._partitions)):
                self._slot_available.clear()
            for op in itervalues(self._partitions):
                op.fetch_lock.release()
            while not self._slot_available.is_set():
                self._cluster.handler.sleep()
                self._slot_available.wait(5)


class OwnedPartition(object):
    """A partition that is owned by a SimpleConsumer.

    Used to keep track of offsets and the internal message queue.
    """

    def __init__(self,
                 partition,
                 handler=None,
                 semaphore=None,
                 compacted_topic=False,
                 consumer_id=b''):
        """
        :param partition: The partition to hold
        :type partition: :class:`pykafka.partition.Partition`
        :param consumer_id: The ID of the parent consumer
        :type consumer_id: bytes
        :param handler: The :class:`pykafka.handlers.Handler` instance to use
            to generate a lock
        type handler: :class:`pykafka.handler.Handler`
        :param semaphore: A Semaphore that counts available messages and
            facilitates non-busy blocking
        :type semaphore: :class:`pykafka.utils.compat.Semaphore`
        :param compacted_topic: Set to read from a compacted topic. Forces
            consumer to use less stringent ordering logic when because compacted
            topics do not provide offsets in strict incrementing order.
        :type compacted_topic: bool
        """
        self.partition = partition
        self._consumer_id = consumer_id
        self._messages = Queue()
        self._messages_arrived = semaphore
        self._is_compacted_topic = compacted_topic
        self.last_offset_consumed = -1
        self.next_offset = 0
        self.fetch_lock = handler.RLock() if handler is not None else threading.RLock()
        self.set_consumer_id(self._consumer_id)

    def set_consumer_id(self, value):
        self._consumer_id = value
        # include consumer id in offset metadata for debugging
        self._offset_metadata = {
            'consumer_id': get_string(self._consumer_id),
            'hostname': socket.gethostname()
        }
        # precalculate json to avoid expensive operation in loops
        self._offset_metadata_json = json.dumps(self._offset_metadata)

    @property
    def message_count(self):
        """Count of messages currently in this partition's internal queue"""
        return self._messages.qsize()

    def flush(self):
        """Flush internal queue"""
        # Swap out _messages so a concurrent consume/enqueue won't interfere
        tmp = self._messages
        self._messages = Queue()
        while True:
            try:
                tmp.get_nowait()
                self._messages_arrived.acquire(blocking=False)
            except Empty:
                break
        log.info("Flushed queue for partition %d", self.partition.id)

    def set_offset(self, last_offset_consumed):
        """Set the internal offset counters

        :param last_offset_consumed: The last committed offset for this
            partition
        :type last_offset_consumed: int
        """
        self.last_offset_consumed = last_offset_consumed
        self.next_offset = last_offset_consumed + 1

    def build_offset_request(self, new_offset):
        """Create a :class:`pykafka.protocol.PartitionOffsetRequest` for this
            partition

        :param new_offset: The offset to which to set this partition. This
            setting indicates how to reset the consumer's internal offset
            counter when an OffsetOutOfRangeError is encountered.
            There are two special values. Specify -1 to receive the latest
            offset (i.e. the offset of the next coming message) and -2 to
            receive the earliest available offset.
        :type new_offset: :class:`pykafka.common.OffsetType` or int
        """
        return PartitionOffsetRequest(
            self.partition.topic.name, self.partition.id,
            new_offset, 1)

    def build_fetch_request(self, max_bytes):
        """Create a :class:`pykafka.protocol.FetchPartitionRequest` for this
            partition.

        :param max_bytes: The number of bytes of messages to
            attempt to fetch
        :type max_bytes: int
        """
        return PartitionFetchRequest(
            self.partition.topic.name, self.partition.id,
            self.next_offset, max_bytes)

    def build_offset_commit_request(self):
        """Create a :class:`pykafka.protocol.PartitionOffsetCommitRequest`
            for this partition
        """
        return PartitionOffsetCommitRequest(
            self.partition.topic.name,
            self.partition.id,
            self.last_offset_consumed + 1,
            int(time.time() * 1000),
            get_bytes('{}'.format(self._offset_metadata_json))
        )

    def build_offset_fetch_request(self):
        """Create a PartitionOffsetFetchRequest for this partition
        """
        return PartitionOffsetFetchRequest(
            self.partition.topic.name,
            self.partition.id
        )

    def consume(self):
        """Get a single message from this partition"""
        try:
            message = self._messages.get_nowait()
            self.last_offset_consumed = message.offset
            return message
        except Empty:
            return None

    def enqueue_messages(self, messages):
        """Put a set of messages into the internal message queue

        :param messages: The messages to enqueue
        :type messages: Iterable of :class:`pykafka.common.Message`
        """
        for message in messages:
            # enforce ordering of messages
            if (self._is_compacted_topic and message.offset < self.next_offset) or \
                    (not self._is_compacted_topic and message.offset != self.next_offset):
                log.debug("Skipping enqueue for offset (%s) "
                          "not equal to next_offset (%s)",
                          message.offset, self.next_offset)
                continue

            message.partition = self.partition
            if message.partition_id != self.partition.id:
                log.error("Partition %s enqueued a message meant for partition %s",
                          self.partition.id, message.partition_id)
            message.partition_id = self.partition.id
            self._messages.put(message)
            self.next_offset = message.offset + 1

            if self._messages_arrived is not None:
                self._messages_arrived.release()<|MERGE_RESOLUTION|>--- conflicted
+++ resolved
@@ -75,11 +75,8 @@
                  compacted_topic=False,
                  generation_id=-1,
                  consumer_id=b'',
-<<<<<<< HEAD
-                 deserializer=None):
-=======
+                 deserializer=None,
                  reset_offsets_on_consume=True):
->>>>>>> 4f0a6353
         """Create a SimpleConsumer.
 
         Settings and default values are taken from the Scala
@@ -162,7 +159,6 @@
             SimpleConsumer. The identifying string to use for this consumer on
             group requests
         :type consumer_id: bytes
-<<<<<<< HEAD
         :param deserializer: A function defining how to deserialize messages returned
             from Kafka. A function with the signature d(value, partition_key) that
             returns a tuple of (deserialized_value, deserialized_partition_key). The
@@ -171,11 +167,9 @@
             fields transformed according to the client code's serialization logic.
             See `pykafka.utils.__init__` for stock implemtations.
         :type deserializer: function
-=======
         :param reset_offsets_on_consume: Whether to update the offsets when consuming.
                Disable for read-only use cases to prevent side-effects.
         :type reset_offsets_on_consume: bool
->>>>>>> 4f0a6353
         """
         self._running = False
         self._cluster = cluster
