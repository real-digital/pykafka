--- conflicted
+++ resolved
@@ -409,13 +409,8 @@
 
     def update(self):
         """Update known brokers and topics."""
-<<<<<<< HEAD
-        max_retries = 3
-        for i in range(max_retries):
-            log.debug("Updating cluster {}/{}".format(i+1, max_retries))
-=======
         for i in range(self._max_connection_retries):
->>>>>>> 87a5f155
+            log.debug("Updating cluster {}/{}".format(i+1, self._max_connection_retries))
             metadata = self._get_metadata()
             if len(metadata.brokers) == 0 and len(metadata.topics) == 0:
                 log.warning('No broker metadata found. If this is a fresh cluster, '
