from __future__ import division
"""
Author: Emmett Butler
"""
__license__ = """
Copyright 2015 Parse.ly, Inc.

Licensed under the Apache License, Version 2.0 (the "License");
you may not use this file except in compliance with the License.
You may obtain a copy of the License at

    http://www.apache.org/licenses/LICENSE-2.0

Unless required by applicable law or agreed to in writing, software
distributed under the License is distributed on an "AS IS" BASIS,
WITHOUT WARRANTIES OR CONDITIONS OF ANY KIND, either express or implied.
See the License for the specific language governing permissions and
limitations under the License.
"""
__all__ = ["BalancedConsumer"]
import itertools
import logging
import socket
import sys
import time
import traceback
from uuid import uuid4
import weakref

from kazoo.client import KazooClient
from kazoo.handlers.gevent import SequentialGeventHandler
from kazoo.exceptions import NoNodeException, NodeExistsError
from kazoo.recipe.watchers import ChildrenWatch

from .common import OffsetType
<<<<<<< HEAD
from .exceptions import (KafkaException, PartitionOwnedError,
                         ConsumerStoppedException, NoPartitionsForConsumerException)
from .handlers import GEventHandler
=======
from .exceptions import KafkaException, PartitionOwnedError, ConsumerStoppedException
>>>>>>> 4a9132da
from .simpleconsumer import SimpleConsumer
from .utils.compat import range, get_bytes, itervalues, iteritems
try:
    from . import rdkafka
except ImportError:
    rdkafka = False


log = logging.getLogger(__name__)


def _catch_thread_exception(fn):
    """Sets self._worker_exception when fn raises an exception"""
    def wrapped(self, *args, **kwargs):
        try:
            ret = fn(self, *args, **kwargs)
        except Exception:
            self._worker_exception = sys.exc_info()
        else:
            return ret
    return wrapped


class BalancedConsumer(object):
    """
    A self-balancing consumer for Kafka that uses ZooKeeper to communicate
    with other balancing consumers.

    Maintains a single instance of SimpleConsumer, periodically using the
    consumer rebalancing algorithm to reassign partitions to this
    SimpleConsumer.
    """
    def __init__(self,
                 topic,
                 cluster,
                 consumer_group,
                 fetch_message_max_bytes=1024 * 1024,
                 num_consumer_fetchers=1,
                 auto_commit_enable=False,
                 auto_commit_interval_ms=60 * 1000,
                 queued_max_messages=2000,
                 fetch_min_bytes=1,
                 fetch_wait_max_ms=100,
                 offsets_channel_backoff_ms=1000,
                 offsets_commit_max_retries=5,
                 auto_offset_reset=OffsetType.EARLIEST,
                 consumer_timeout_ms=-1,
                 rebalance_max_retries=5,
                 rebalance_backoff_ms=2 * 1000,
                 zookeeper_connection_timeout_ms=6 * 1000,
                 zookeeper_connect='127.0.0.1:2181',
                 zookeeper=None,
                 auto_start=True,
                 reset_offset_on_start=False,
                 post_rebalance_callback=None,
                 use_rdkafka=False):
        """Create a BalancedConsumer instance

        :param topic: The topic this consumer should consume
        :type topic: :class:`pykafka.topic.Topic`
        :param cluster: The cluster to which this consumer should connect
        :type cluster: :class:`pykafka.cluster.Cluster`
        :param consumer_group: The name of the consumer group this consumer
            should join.
        :type consumer_group: bytes
        :param fetch_message_max_bytes: The number of bytes of messages to
            attempt to fetch with each fetch request
        :type fetch_message_max_bytes: int
        :param num_consumer_fetchers: The number of workers used to make
            FetchRequests
        :type num_consumer_fetchers: int
        :param auto_commit_enable: If true, periodically commit to kafka the
            offset of messages already fetched by this consumer. This also
            requires that `consumer_group` is not `None`.
        :type auto_commit_enable: bool
        :param auto_commit_interval_ms: The frequency (in milliseconds) at which
            the consumer's offsets are committed to kafka. This setting is
            ignored if `auto_commit_enable` is `False`.
        :type auto_commit_interval_ms: int
        :param queued_max_messages: The maximum number of messages buffered for
            consumption in the internal
            :class:`pykafka.simpleconsumer.SimpleConsumer`
        :type queued_max_messages: int
        :param fetch_min_bytes: The minimum amount of data (in bytes) that the
            server should return for a fetch request. If insufficient data is
            available, the request will block until sufficient data is available.
        :type fetch_min_bytes: int
        :param fetch_wait_max_ms: The maximum amount of time (in milliseconds)
            that the server will block before answering a fetch request if
            there isn't sufficient data to immediately satisfy `fetch_min_bytes`.
        :type fetch_wait_max_ms: int
        :param offsets_channel_backoff_ms: Backoff time to retry failed offset
            commits and fetches.
        :type offsets_channel_backoff_ms: int
        :param offsets_commit_max_retries: The number of times the offset commit
            worker should retry before raising an error.
        :type offsets_commit_max_retries: int
        :param auto_offset_reset: What to do if an offset is out of range. This
            setting indicates how to reset the consumer's internal offset
            counter when an `OffsetOutOfRangeError` is encountered.
        :type auto_offset_reset: :class:`pykafka.common.OffsetType`
        :param consumer_timeout_ms: Amount of time (in milliseconds) the
            consumer may spend without messages available for consumption
            before returning None.
        :type consumer_timeout_ms: int
        :param rebalance_max_retries: The number of times the rebalance should
            retry before raising an error.
        :type rebalance_max_retries: int
        :param rebalance_backoff_ms: Backoff time (in milliseconds) between
            retries during rebalance.
        :type rebalance_backoff_ms: int
        :param zookeeper_connection_timeout_ms: The maximum time (in
            milliseconds) that the consumer waits while establishing a
            connection to zookeeper.
        :type zookeeper_connection_timeout_ms: int
        :param zookeeper_connect: Comma-separated (ip1:port1,ip2:port2) strings
            indicating the zookeeper nodes to which to connect.
        :type zookeeper_connect: str
        :param zookeeper: A KazooClient connected to a Zookeeper instance.
            If provided, `zookeeper_connect` is ignored.
        :type zookeeper: :class:`kazoo.client.KazooClient`
        :param auto_start: Whether the consumer should begin communicating
            with zookeeper after __init__ is complete. If false, communication
            can be started with `start()`.
        :type auto_start: bool
        :param reset_offset_on_start: Whether the consumer should reset its
            internal offset counter to `self._auto_offset_reset` and commit that
            offset immediately upon starting up
        :type reset_offset_on_start: bool
        :param post_rebalance_callback: A function to be called when a rebalance is
            in progress. This function should accept three arguments: the
            :class:`pykafka.balancedconsumer.BalancedConsumer` instance that just
            completed its rebalance, a dict of partitions that it owned before the
            rebalance, and a dict of partitions it owns after the rebalance. These dicts
            map partition ids to the most recently known offsets for those partitions.
            This function can optionally return a dictionary mapping partition ids to
            offsets. If it does, the consumer will reset its offsets to the supplied
            values before continuing consumption.
            Note that the BalancedConsumer is in a poorly defined state at
            the time this callback runs, so that accessing its properties
            (such as `held_offsets` or `partitions`) might yield confusing
            results.  Instead, the callback should really rely on the
            provided partition-id dicts, which are well-defined.
        :type post_rebalance_callback: function
        :param use_rdkafka: Use librdkafka-backed consumer if available
        :type use_rdkafka: bool
        """
        self._cluster = cluster
        if not isinstance(consumer_group, bytes):
            raise TypeError("consumer_group must be a bytes object")
        self._consumer_group = consumer_group
        self._topic = topic

        self._auto_commit_enable = auto_commit_enable
        self._auto_commit_interval_ms = auto_commit_interval_ms
        self._fetch_message_max_bytes = fetch_message_max_bytes
        self._fetch_min_bytes = fetch_min_bytes
        self._rebalance_max_retries = rebalance_max_retries
        self._num_consumer_fetchers = num_consumer_fetchers
        self._queued_max_messages = queued_max_messages
        self._fetch_wait_max_ms = fetch_wait_max_ms
        self._rebalance_backoff_ms = rebalance_backoff_ms
        self._consumer_timeout_ms = consumer_timeout_ms
        self._offsets_channel_backoff_ms = offsets_channel_backoff_ms
        self._offsets_commit_max_retries = offsets_commit_max_retries
        self._auto_offset_reset = auto_offset_reset
        self._zookeeper_connect = zookeeper_connect
        self._zookeeper_connection_timeout_ms = zookeeper_connection_timeout_ms
        self._reset_offset_on_start = reset_offset_on_start
        self._post_rebalance_callback = post_rebalance_callback
        self._running = False
        self._worker_exception = None
        self._worker_trace_logged = False

        if not rdkafka and use_rdkafka:
            raise ImportError("use_rdkafka requires rdkafka to be installed")
        self._use_rdkafka = rdkafka and use_rdkafka

        self._rebalancing_lock = cluster.handler.Lock()
        self._consumer = None
        self._consumer_id = "{hostname}:{uuid}".format(
            hostname=socket.gethostname(),
            uuid=uuid4()
        )
        self._setting_watches = True

        self._topic_path = '/consumers/{group}/owners/{topic}'.format(
            group=self._consumer_group,
            topic=self._topic.name)
        self._consumer_id_path = '/consumers/{group}/ids'.format(
            group=self._consumer_group)

        self._zookeeper = None
        self._owns_zookeeper = zookeeper is None
        if zookeeper is not None:
            self._zookeeper = zookeeper
        if auto_start is True:
            self.start()

    def __del__(self):
        log.debug("Finalising {}".format(self))
        self.stop()

    def __repr__(self):
        return "<{module}.{name} at {id_} (consumer_group={group})>".format(
            module=self.__class__.__module__,
            name=self.__class__.__name__,
            id_=hex(id(self)),
            group=self._consumer_group
        )

    def _raise_worker_exceptions(self):
        """Raises exceptions encountered on worker threads"""
        if self._worker_exception is not None:
            _, ex, tb = self._worker_exception
            if not self._worker_trace_logged:
                self._worker_trace_logged = True
                log.error("Exception encountered in worker thread:\n%s",
                          "".join(traceback.format_tb(tb)))
            raise ex

<<<<<<< HEAD
    def _setup_checker_worker(self):
        """Start the zookeeper partition checker thread"""
        self = weakref.proxy(self)

        def checker():
            while True:
                try:
                    if not self._running:
                        break
                    self._cluster.handler.sleep(120)
                    if not self._check_held_partitions():
                        self._rebalance()
                except Exception as e:
                    if not isinstance(e, ReferenceError):
                        # surface all exceptions to the main thread
                        self._worker_exception = sys.exc_info()
                    break
            log.debug("Checker thread exiting")
        log.debug("Starting checker thread")
        return self._cluster.handler.spawn(checker)

=======
>>>>>>> 4a9132da
    @property
    def partitions(self):
        return self._consumer.partitions if self._consumer else dict()

    @property
    def _partitions(self):
        """Convenient shorthand for set of partitions internally held"""
        return set(
            [] if self.partitions is None else itervalues(self.partitions))

    @property
    def held_offsets(self):
        """Return a map from partition id to held offset for each partition"""
        if not self._consumer:
            return None
        return self._consumer.held_offsets

    def start(self):
        """Open connections and join a cluster."""
        try:
            if self._zookeeper is None:
                self._setup_zookeeper(self._zookeeper_connect,
                                      self._zookeeper_connection_timeout_ms)
            self._zookeeper.ensure_path(self._topic_path)
            self._add_self()
            self._running = True
            self._set_watches()
            self._rebalance()
        except Exception:
            log.exception("Stopping consumer in response to error")
            self.stop()

    def stop(self):
        """Close the zookeeper connection and stop consuming.

        This method should be called as part of a graceful shutdown process.
        """
        log.debug("Stopping {}".format(self))
        with self._rebalancing_lock:
            # We acquire the lock in order to prevent a race condition where a
            # rebalance that is already underway might re-register the zk
            # nodes that we remove here
            self._running = False
        if self._consumer is not None:
            self._consumer.stop()
        if self._owns_zookeeper:
            # NB this should always come last, so we do not hand over control
            # of our partitions until consumption has really been halted
            self._zookeeper.stop()
        else:
            self._remove_partitions(self._get_held_partitions())
            try:
                self._zookeeper.delete(self._path_self)
            except NoNodeException:
                pass
        # additionally we'd want to remove watches here, but there are no
        # facilities for that in ChildrenWatch - as a workaround we check
        # self._running in the watcher callbacks (see further down)

    def _setup_zookeeper(self, zookeeper_connect, timeout):
        """Open a connection to a ZooKeeper host.

        :param zookeeper_connect: The 'ip:port' address of the zookeeper node to
            which to connect.
        :type zookeeper_connect: str
        :param timeout: Connection timeout (in milliseconds)
        :type timeout: int
        """
        kazoo_kwargs = {'timeout': timeout / 1000}
        if isinstance(self._cluster.handler, GEventHandler):
            kazoo_kwargs['handler'] = SequentialGeventHandler()
        self._zookeeper = KazooClient(zookeeper_connect, **kazoo_kwargs)
        self._zookeeper.start()

    def _setup_internal_consumer(self, partitions=None, start=True):
        """Instantiate an internal SimpleConsumer instance"""
        self._consumer = self._get_internal_consumer(partitions=partitions, start=start)

    def _get_internal_consumer(self, partitions=None, start=True):
        """Instantiate a SimpleConsumer for internal use.

        If there is already a SimpleConsumer instance held by this object,
        disable its workers and mark it for garbage collection before
        creating a new one.
        """
        if partitions is None:
            partitions = []
        reset_offset_on_start = self._reset_offset_on_start
        if self._consumer is not None:
            self._consumer.stop()
            # only use this setting for the first call to
            # _get_internal_consumer. subsequent calls should not
            # reset the offsets, since they can happen at any time
            reset_offset_on_start = False
        Cls = (rdkafka.RdKafkaSimpleConsumer
               if self._use_rdkafka else SimpleConsumer)
        return Cls(
            self._topic,
            self._cluster,
            consumer_group=self._consumer_group,
            partitions=partitions,
            auto_commit_enable=self._auto_commit_enable,
            auto_commit_interval_ms=self._auto_commit_interval_ms,
            fetch_message_max_bytes=self._fetch_message_max_bytes,
            fetch_min_bytes=self._fetch_min_bytes,
            num_consumer_fetchers=self._num_consumer_fetchers,
            queued_max_messages=self._queued_max_messages,
            fetch_wait_max_ms=self._fetch_wait_max_ms,
            consumer_timeout_ms=self._consumer_timeout_ms,
            offsets_channel_backoff_ms=self._offsets_channel_backoff_ms,
            offsets_commit_max_retries=self._offsets_commit_max_retries,
            auto_offset_reset=self._auto_offset_reset,
            reset_offset_on_start=reset_offset_on_start,
            auto_start=start
        )

    def _decide_partitions(self, participants):
        """Decide which partitions belong to this consumer.

        Uses the consumer rebalancing algorithm described here
        http://kafka.apache.org/documentation.html

        It is very important that the participants array is sorted,
        since this algorithm runs on each consumer and indexes into the same
        array. The same array index operation must return the same
        result on each consumer.

        :param participants: Sorted list of ids of all other consumers in this
            consumer group.
        :type participants: Iterable of `bytes`
        """
        # Freeze and sort partitions so we always have the same results
        p_to_str = lambda p: '-'.join([str(p.topic.name), str(p.leader.id), str(p.id)])
        all_parts = self._topic.partitions.values()
        all_parts = sorted(all_parts, key=p_to_str)

        # get start point, # of partitions, and remainder
        participants = sorted(participants)  # just make sure it's sorted.
        idx = participants.index(self._consumer_id)
        parts_per_consumer = len(all_parts) // len(participants)
        remainder_ppc = len(all_parts) % len(participants)

        start = parts_per_consumer * idx + min(idx, remainder_ppc)
        num_parts = parts_per_consumer + (0 if (idx + 1 > remainder_ppc) else 1)

        # assign partitions from i*N to (i+1)*N - 1 to consumer Ci
        new_partitions = itertools.islice(all_parts, start, start + num_parts)
        new_partitions = set(new_partitions)
        log.info('Balancing %i participants for %i partitions.\nOwning %i partitions.',
                 len(participants), len(all_parts), len(new_partitions))
        log.debug('My partitions: %s', [p_to_str(p) for p in new_partitions])
        return new_partitions

    def _get_participants(self):
        """Use zookeeper to get the other consumers of this topic.

        :return: A sorted list of the ids of the other consumers of this
            consumer's topic
        """
        try:
            consumer_ids = self._zookeeper.get_children(self._consumer_id_path)
        except NoNodeException:
            log.debug("Consumer group doesn't exist. "
                      "No participants to find")
            return []

        participants = []
        for id_ in consumer_ids:
            try:
                topic, stat = self._zookeeper.get("%s/%s" % (self._consumer_id_path, id_))
                if topic == self._topic.name:
                    participants.append(id_)
            except NoNodeException:
                pass  # disappeared between ``get_children`` and ``get``
        participants = sorted(participants)
        return participants

    def _build_watch_callback(self, fn, proxy):
        """Return a function that's safe to use as a ChildrenWatch callback

        Fixes the issue from https://github.com/Parsely/pykafka/issues/345
        """
        def _callback(children):
            # discover whether the referenced object still exists
            try:
                proxy.__repr__()
            except ReferenceError:
                return False
            return fn(proxy, children)
        return _callback

    def _set_watches(self):
        """Set watches in zookeeper that will trigger rebalances.

        Rebalances should be triggered whenever a broker, topic, or consumer
        znode is changed in zookeeper. This ensures that the balance of the
        consumer group remains up-to-date with the current state of the
        cluster.
        """
        proxy = weakref.proxy(self)
        _brokers_changed = self._build_watch_callback(BalancedConsumer._brokers_changed, proxy)
        _topics_changed = self._build_watch_callback(BalancedConsumer._topics_changed, proxy)
        _consumers_changed = self._build_watch_callback(BalancedConsumer._consumers_changed, proxy)

        self._setting_watches = True
        # Set all our watches and then rebalance
        broker_path = '/brokers/ids'
        try:
            self._broker_watcher = ChildrenWatch(
                self._zookeeper, broker_path,
                _brokers_changed
            )
        except NoNodeException:
            raise Exception(
                'The broker_path "%s" does not exist in your '
                'ZooKeeper cluster -- is your Kafka cluster running?'
                % broker_path)

        self._topics_watcher = ChildrenWatch(
            self._zookeeper,
            '/brokers/topics',
            _topics_changed
        )

        self._consumer_watcher = ChildrenWatch(
            self._zookeeper, self._consumer_id_path,
            _consumers_changed
        )
        self._setting_watches = False

    def _add_self(self):
        """Register this consumer in zookeeper.

        This method ensures that the number of participants is at most the
        number of partitions.
        """
        participants = self._get_participants()
        if len(self._topic.partitions) <= len(participants):
            raise KafkaException("Cannot add consumer: more consumers than partitions")

        self._zookeeper.create(
            self._path_self, self._topic.name, ephemeral=True, makepath=True)

    @property
    def _path_self(self):
        """Path where this consumer should be registered in zookeeper"""
        return '{path}/{id_}'.format(
            path=self._consumer_id_path,
            id_=self._consumer_id
        )

    def _rebalance(self):
        """Claim partitions for this consumer.

        This method is called whenever a zookeeper watch is triggered.
        """
        if self._consumer is not None:
            self.commit_offsets()
        # this is necessary because we can't stop() while the lock is held
        # (it's not an RLock)
        with self._rebalancing_lock:
            if not self._running:
                raise ConsumerStoppedException
            log.info('Rebalancing consumer "%s" for topic "%s".' % (
                self._consumer_id, self._topic.name)
            )

            for i in range(self._rebalance_max_retries):
                try:
                    # If retrying, be sure to make sure the
                    # partition allocation is correct.
                    participants = self._get_participants()
                    if self._consumer_id not in participants:
                        # situation that only occurs if our zk session expired
                        self._add_self()
                        participants.append(self._consumer_id)

                    new_partitions = self._decide_partitions(participants)
                    if not new_partitions:
                        log.warning("No partitions assigned to consumer %s",
                                    self._consumer_id)

                    # Update zk with any changes:
                    # Note that we explicitly fetch our set of held partitions
                    # from zk, rather than assuming it will be identical to
                    # `self.partitions`.  This covers the (rare) situation
                    # where due to an interrupted connection our zk session
                    # has expired, in which case we'd hold zero partitions on
                    # zk, but `self._partitions` may be outdated and non-empty
                    current_zk_parts = self._get_held_partitions()
                    self._remove_partitions(current_zk_parts - new_partitions)
                    self._add_partitions(new_partitions - current_zk_parts)

                    # Only re-create internal consumer if something changed.
                    if new_partitions != self._partitions:
                        cns = self._get_internal_consumer(list(new_partitions))
                        if self._post_rebalance_callback is not None:
                            old_offsets = (self._consumer.held_offsets
                                           if self._consumer else dict())
                            new_offsets = cns.held_offsets
                            try:
                                reset_offsets = self._post_rebalance_callback(
                                    self, old_offsets, new_offsets)
                            except Exception as ex:
                                log.exception("post rebalance callback threw an exception")
                                self._worker_exception = sys.exc_info()
                                break

                            if reset_offsets:
                                cns.reset_offsets(partition_offsets=[
                                    (cns.partitions[id_], offset) for
                                    (id_, offset) in iteritems(reset_offsets)])
                        self._consumer = cns

                    log.info('Rebalancing Complete.')
                    break
                except PartitionOwnedError as ex:
                    if i == self._rebalance_max_retries - 1:
                        log.warning('Failed to acquire partition %s after %d retries.',
                                    ex.partition, i)
                        raise
                    log.info('Unable to acquire partition %s. Retrying', ex.partition)
<<<<<<< HEAD
                    self._cluster.handler.sleep(i * (self._rebalance_backoff_ms / 1000))
        if should_stop:
            self.stop()
=======
                    time.sleep(i * (self._rebalance_backoff_ms / 1000))
>>>>>>> 4a9132da

    def _path_from_partition(self, p):
        """Given a partition, return its path in zookeeper.

        :type p: :class:`pykafka.partition.Partition`
        """
        return "%s/%s-%s" % (self._topic_path, p.leader.id, p.id)

    def _remove_partitions(self, partitions):
        """Remove partitions from the zookeeper registry for this consumer.

        :param partitions: The partitions to remove.
        :type partitions: Iterable of :class:`pykafka.partition.Partition`
        """
        for p in partitions:
            # TODO pass zk node version to make sure we still own this node
            self._zookeeper.delete(self._path_from_partition(p))

    def _add_partitions(self, partitions):
        """Add partitions to the zookeeper registry for this consumer.

        :param partitions: The partitions to add.
        :type partitions: Iterable of :class:`pykafka.partition.Partition`
        """
        for p in partitions:
            try:
                self._zookeeper.create(
                    self._path_from_partition(p),
                    value=get_bytes(self._consumer_id),
                    ephemeral=True
                )
            except NodeExistsError:
                raise PartitionOwnedError(p)

    def _get_held_partitions(self):
        """Build a set of partitions zookeeper says we own"""
        zk_partition_ids = set()
        all_partitions = self._zookeeper.get_children(self._topic_path)
        for partition_slug in all_partitions:
            try:
                owner_id, stat = self._zookeeper.get(
                    '{path}/{slug}'.format(
                        path=self._topic_path, slug=partition_slug))
                if owner_id == get_bytes(self._consumer_id):
                    zk_partition_ids.add(int(partition_slug.split('-')[1]))
            except NoNodeException:
                pass  # disappeared between ``get_children`` and ``get``
        return set(self._topic.partitions[_id] for _id in zk_partition_ids)

    @_catch_thread_exception
    def _brokers_changed(self, brokers):
        if not self._running:
            return False  # `False` tells ChildrenWatch to disable this watch
        if self._setting_watches:
            return
        log.debug("Rebalance triggered by broker change ({})".format(
            self._consumer_id))
        self._rebalance()

    @_catch_thread_exception
    def _consumers_changed(self, consumers):
        if not self._running:
            return False  # `False` tells ChildrenWatch to disable this watch
        if self._setting_watches:
            return
        log.debug("Rebalance triggered by consumer change ({})".format(
            self._consumer_id))
        self._rebalance()

    @_catch_thread_exception
    def _topics_changed(self, topics):
        if not self._running:
            return False  # `False` tells ChildrenWatch to disable this watch
        if self._setting_watches:
            return
        log.debug("Rebalance triggered by topic change ({})".format(
            self._consumer_id))
        self._rebalance()

    def reset_offsets(self, partition_offsets=None):
        """Reset offsets for the specified partitions

        Issue an OffsetRequest for each partition and set the appropriate
        returned offset in the consumer's internal offset counter.

        :param partition_offsets: (`partition`, `timestamp_or_offset`) pairs to
            reset where `partition` is the partition for which to reset the offset
            and `timestamp_or_offset` is EITHER the timestamp of the message
            whose offset the partition should have OR the new offset the
            partition should have
        :type partition_offsets: Sequence of tuples of the form
            (:class:`pykafka.partition.Partition`, int)

        NOTE: If an instance of `timestamp_or_offset` is treated by kafka as
        an invalid offset timestamp, this function directly sets the consumer's
        internal offset counter for that partition to that instance of
        `timestamp_or_offset`. On the next fetch request, the consumer attempts
        to fetch messages starting from that offset. See the following link
        for more information on what kafka treats as a valid offset timestamp:
        https://cwiki.apache.org/confluence/display/KAFKA/A+Guide+To+The+Kafka+Protocol#AGuideToTheKafkaProtocol-OffsetRequest
        """
        self._raise_worker_exceptions()
        if not self._consumer:
            raise ConsumerStoppedException("Internal consumer is stopped")
        self._consumer.reset_offsets(partition_offsets=partition_offsets)

    def consume(self, block=True):
        """Get one message from the consumer

        :param block: Whether to block while waiting for a message
        :type block: bool
        """

        def consumer_timed_out():
            """Indicates whether the consumer has received messages recently"""
            if self._consumer_timeout_ms == -1:
                return False
            disp = (time.time() - self._last_message_time) * 1000.0
            return disp > self._consumer_timeout_ms
        message = None
        self._last_message_time = time.time()
        while message is None and not consumer_timed_out():
            self._raise_worker_exceptions()
            try:
                message = self._consumer.consume(block=block)
            except (ConsumerStoppedException, AttributeError):
                if not self._running:
                    raise ConsumerStoppedException
                continue
            if message:
                self._last_message_time = time.time()
            if not block:
                return message
        return message

    def __iter__(self):
        """Yield an infinite stream of messages until the consumer times out"""
        while True:
            message = self.consume(block=True)
            if not message:
                raise StopIteration
            yield message

    def commit_offsets(self):
        """Commit offsets for this consumer's partitions

        Uses the offset commit/fetch API
        """
        self._raise_worker_exceptions()
        if not self._consumer:
            raise KafkaException("Cannot commit offsets - consumer not started")
        return self._consumer.commit_offsets()<|MERGE_RESOLUTION|>--- conflicted
+++ resolved
@@ -33,13 +33,8 @@
 from kazoo.recipe.watchers import ChildrenWatch
 
 from .common import OffsetType
-<<<<<<< HEAD
-from .exceptions import (KafkaException, PartitionOwnedError,
-                         ConsumerStoppedException, NoPartitionsForConsumerException)
+from .exceptions import KafkaException, PartitionOwnedError, ConsumerStoppedException
 from .handlers import GEventHandler
-=======
-from .exceptions import KafkaException, PartitionOwnedError, ConsumerStoppedException
->>>>>>> 4a9132da
 from .simpleconsumer import SimpleConsumer
 from .utils.compat import range, get_bytes, itervalues, iteritems
 try:
@@ -261,30 +256,6 @@
                           "".join(traceback.format_tb(tb)))
             raise ex
 
-<<<<<<< HEAD
-    def _setup_checker_worker(self):
-        """Start the zookeeper partition checker thread"""
-        self = weakref.proxy(self)
-
-        def checker():
-            while True:
-                try:
-                    if not self._running:
-                        break
-                    self._cluster.handler.sleep(120)
-                    if not self._check_held_partitions():
-                        self._rebalance()
-                except Exception as e:
-                    if not isinstance(e, ReferenceError):
-                        # surface all exceptions to the main thread
-                        self._worker_exception = sys.exc_info()
-                    break
-            log.debug("Checker thread exiting")
-        log.debug("Starting checker thread")
-        return self._cluster.handler.spawn(checker)
-
-=======
->>>>>>> 4a9132da
     @property
     def partitions(self):
         return self._consumer.partitions if self._consumer else dict()
@@ -607,13 +578,7 @@
                                     ex.partition, i)
                         raise
                     log.info('Unable to acquire partition %s. Retrying', ex.partition)
-<<<<<<< HEAD
                     self._cluster.handler.sleep(i * (self._rebalance_backoff_ms / 1000))
-        if should_stop:
-            self.stop()
-=======
-                    time.sleep(i * (self._rebalance_backoff_ms / 1000))
->>>>>>> 4a9132da
 
     def _path_from_partition(self, p):
         """Given a partition, return its path in zookeeper.
