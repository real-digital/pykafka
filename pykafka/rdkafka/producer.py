--- conflicted
+++ resolved
@@ -35,11 +35,7 @@
                  max_queued_messages=100000,
                  min_queued_messages=2000,  # NB differs from pykafka.Producer
                  linger_ms=5 * 1000,
-<<<<<<< HEAD
-                 block_on_queue_full=True,
                  max_request_size=1000012,
-=======
->>>>>>> 03162256
                  sync=False,
                  delivery_reports=False,
                  auto_start=True):
