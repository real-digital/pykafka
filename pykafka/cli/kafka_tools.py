from __future__ import print_function

import argparse
import ast
import calendar
import datetime as dt
import sys
import time
from pkg_resources import parse_version

import tabulate

import pykafka
from pykafka.common import OffsetType
from pykafka.protocol import PartitionOffsetCommitRequest, CreateTopicRequest
from pykafka.utils.compat import PY3, iteritems

#
# Helper Functions
#


def fetch_offsets(client, topic, offset):
    """Fetch raw offset data from a topic.

    :param client: KafkaClient connected to the cluster.
    :type client:  :class:`pykafka.KafkaClient`
    :param topic:  Name of the topic.
    :type topic:  :class:`pykafka.topic.Topic`
    :param offset: Offset to fetch. Can be earliest, latest or a datetime.
    :type offset: :class:`pykafka.common.OffsetType` or
        :class:`datetime.datetime`
    :returns: {partition_id: :class:`pykafka.protocol.OffsetPartitionResponse`}
    """
    if offset.lower() == 'earliest':
        return topic.earliest_available_offsets()
    elif offset.lower() == 'latest':
        return topic.latest_available_offsets()
    else:
        offset = dt.datetime.strptime(offset, "%Y-%m-%dT%H:%M:%S")
        offset = int(calendar.timegm(offset.utctimetuple()) * 1000)
        return topic.fetch_offset_limits(offset)


def fetch_consumer_lag(client, topic, consumer_group):
    """Get raw lag data for a topic/consumer group.

    :param client: KafkaClient connected to the cluster.
    :type client:  :class:`pykafka.KafkaClient`
    :param topic:  Name of the topic.
    :type topic:  :class:`pykafka.topic.Topic`
    :param consumer_group: Name of the consumer group to fetch lag for.
    :type consumer_groups: :class:`str`
    :returns: dict of {partition_id: (latest_offset, consumer_offset)}
    """
    latest_offsets = fetch_offsets(client, topic, 'latest')
    consumer = topic.get_simple_consumer(consumer_group=consumer_group,
                                         auto_start=False,
                                         reset_offset_on_fetch=False)
    current_offsets = consumer.fetch_offsets()
    consumer_id_dict = {}
<<<<<<< HEAD
    import pdb;pdb.set_trace()
    for p_id, _ in current_offsets:
        #print ("{} {}".format(p_id, kz_patitions[p_id]))
        if bool(kz_patitions):
            consumer_id, _ = kz_client.get('{}/{}'.format(topic_path, kz_patitions[p_id]))
        else:
            consumer_id = None
        consumer_id_dict[p_id] = consumer_id
    if bool(kz_client):
        kz_client.stop()
=======
    for p_id, stat in current_offsets:
        info = ast.literal_eval(stat[0][1][1])
        consumer_id_dict[p_id] = [info['consumer_id'], info['hostname']]
>>>>>>> 824a5054
    return {p_id: (latest_offsets[p_id].offset[0], res.offset,
                   consumer_id_dict[p_id][0],
                   consumer_id_dict[p_id][1], ) for p_id, res in current_offsets}


#
# Commands
#

def consume_topic(client, args):
    """Dump messages from a topic to a file or stdout.

    :param client: KafkaClient connected to the cluster.
    :type client:  :class:`pykafka.KafkaClient`
    :param topic:  Name of the topic.
    :type topic:  :class:`str`
    """
    # Don't auto-create topics.
    if args.topic not in client.topics:
        raise ValueError('Topic {} does not exist.'.format(args.topic))
    topic = client.topics[args.topic]
    consumer = topic.get_simple_consumer("pykafka_cli",
                                         consumer_timeout_ms=100,
                                         auto_offset_reset=OffsetType.LATEST,
                                         reset_offset_on_start=True,
                                         auto_commit_enable=True,
                                         auto_commit_interval_ms=3000)
    num_consumed = 0
    while num_consumed < args.limit:
        msg = consumer.consume()
        if not msg or not msg.value:
            continue
        # Coming from Kafka, this is utf-8.
        msg = msg.value.decode('utf-8', errors='replace') + u'\n'
        args.outfile.write(msg if PY3 else msg.encode('utf-8'))
        num_consumed += 1
    args.outfile.close()


def desc_topic(client, args):
    """Print detailed information about a topic.

    :param client: KafkaClient connected to the cluster.
    :type client:  :class:`pykafka.KafkaClient`
    :param topic:  Name of the topic.
    :type topic:  :class:`str`
    """
    # Don't auto-create topics.
    if args.topic not in client.topics:
        raise ValueError('Topic {} does not exist.'.format(args.topic))
    topic = client.topics[args.topic]
    print('Topic: {}'.format(topic.name))
    print('Partitions: {}'.format(len(topic.partitions)))
    print('Replicas: {}'.format(len(list(topic.partitions.values())[0].replicas)))
    print(tabulate.tabulate(
        [(p.id, p.leader.id, [r.id for r in p.replicas], [r.id for r in p.isr])
         for p in topic.partitions.values()],
        headers=['Partition', 'Leader', 'Replicas', 'ISR'],
        numalign='center',
    ))


def print_managed_consumer_groups(client, args):
    """Get Kafka-managed consumer groups for a topic.

        :param client: KafkaClient connected to the cluster.
        :type client:  :class:`pykafka.KafkaClient`
        :param topic:  Name of the topic.
        :type topic:  :class:`str`
    """
    if args.topic not in client.topics:
        raise ValueError('Topic {} does not exist.'.format(args.topic))
    consumer_groups = {}
    brokers = client.brokers
    for broker_id, broker in iteritems(brokers):
        groups = broker.list_groups().groups.keys()
        groups_metadata = broker.describe_groups(group_ids=groups).groups
        for group_id, describe_group_response in iteritems(groups_metadata):
            members = describe_group_response.members
            for member_id, member in iteritems(members):
                topics = member.member_metadata.topic_names
                if args.topic in topics:
                    consumer_groups[group_id] = describe_group_response

    print('Topic: {}'.format(args.topic))
    print(tabulate.tabulate(
        [(group_id, x.state, x.protocol, x.protocol_type)
         for group_id, x in iteritems(consumer_groups)],
        headers=['GroupId', 'State', 'Protocol', 'ProtocolType']
    ))


def print_consumer_lag(client, args):
    """Print lag for a topic/consumer group.

    :param client: KafkaClient connected to the cluster.
    :type client:  :class:`pykafka.KafkaClient`
    :param topic:  Name of the topic.
    :type topic:  :class:`str`
    :param consumer_group: Name of the consumer group to fetch offsets for.
    :type consumer_groups: :class:`str`
    """
    # Don't auto-create topics.
    if args.topic not in client.topics:
        raise ValueError('Topic {} does not exist.'.format(args.topic))
    topic = client.topics[args.topic]

    lag_info = fetch_consumer_lag(client, topic, args.consumer_group)
    lag_info = [(k, '{:,}'.format(v[0] - v[1]), v[0], v[1], v[2], v[3])
                for k, v in iteritems(lag_info)]
    print(tabulate.tabulate(
        lag_info,
        headers=['Partition', 'Lag', 'Latest Offset', 'Current Offset',
                 'Consumer_ID', 'Client_ID'],
        numalign='center',
    ))

    total = sum(int(i[1].replace(',', '')) for i in lag_info)
    print('\n Total lag: {:,} messages.'.format(total))


def print_offsets(client, args):
    """Print offsets for a topic

    NOTE: Time-based offset lookups are not precise, but are based on segment
          boundaries. If there is only one segment, as when Kafka has just
          started, the only offsets found will be [0, <latest_offset>].

    :param client: KafkaClient connected to the cluster.
    :type client:  :class:`pykafka.KafkaClient`
    :param topic:  Name of the topic.
    :type topic:  :class:`str`
    :param offset: Offset to reset to. Can be earliest, latest or a datetime.
        Using a datetime will reset the offset to the latest message published
        *before* the datetime.
    :type offset: :class:`pykafka.common.OffsetType` or
        :class:`datetime.datetime`
    """
    # Don't auto-create topics.
    if args.topic not in client.topics:
        raise ValueError('Topic {} does not exist.'.format(args.topic))
    topic = client.topics[args.topic]

    offsets = fetch_offsets(client, topic, args.offset)
    print(tabulate.tabulate(
        [(k, v.offset[0]) for k, v in iteritems(offsets)],
        headers=['Partition', 'Offset'],
        numalign='center',
    ))


def print_topics(client, args):
    """Print all topics in the cluster.

    :param client: KafkaClient connected to the cluster.
    :type client:  :class:`pykafka.KafkaClient`
    """
    print(tabulate.tabulate(
        [(t.name,
          len(t.partitions),
          len(list(t.partitions.values())[0].replicas) - 1)
         for t in client.topics.values()],
        headers=['Topic', 'Partitions', 'Replication'],
        numalign='center',
    ))


def reset_offsets(client, args):
    """Reset offset for a topic/consumer group.

    NOTE: Time-based offset lookups are not precise, but are based on segment
          boundaries. If there is only one segment, as when Kafka has just
          started, the only offsets found will be [0, <latest_offset>].

    :param client: KafkaClient connected to the cluster.
    :type client:  :class:`pykafka.KafkaClient`
    :param topic:  Name of the topic.
    :type topic:  :class:`str`
    :param consumer_group: Name of the consumer group to reset offsets for.
    :type consumer_groups: :class:`str`
    :param offset: Offset to reset to. Can be earliest, latest or a datetime.
        Using a datetime will reset the offset to the latest message published
        *before* the datetime.
    :type offset: :class:`pykafka.common.OffsetType` or
        :class:`datetime.datetime`
    """
    # Don't auto-create topics.
    if args.topic not in client.topics:
        raise ValueError('Topic {} does not exist.'.format(args.topic))
    topic = client.topics[args.topic]

    # Build offset commit requests.
    offsets = fetch_offsets(client, topic, args.offset)
    tmsp = int(time.time() * 1000)
    reqs = [PartitionOffsetCommitRequest(topic.name,
                                         partition_id,
                                         res.offset[0],
                                         tmsp,
                                         b'kafka-tools')
            for partition_id, res in iteritems(offsets)]

    # Send them to the appropriate broker.
    broker = client.cluster.get_group_coordinator(args.consumer_group)
    broker.commit_consumer_group_offsets(
        args.consumer_group, 1, b'kafka-tools', reqs
    )


def create_topic(client, args):
    if parse_version(args.broker_version) < parse_version('0.10.1'):
        raise ValueError("The topic creation API is not usable on brokers older than "
                         "0.10.1. Use --broker_version to specify the version")
    topic_req = CreateTopicRequest(args.topic, args.num_partitions,
                                   args.replication_factor,
                                   args.replica_assignment or [],
                                   args.config_entries or [])
    client.cluster.controller_broker.create_topics([topic_req], args.timeout)


def delete_topic(client, args):
    if parse_version(args.broker_version) < parse_version('0.10.1'):
        raise ValueError("The topic deletion API is not usable on brokers older than "
                         "0.10.1. Use --broker_version to specify the version")
    client.cluster.controller_broker.delete_topics([args.topic], args.timeout)


def _encode_utf8(string):
    """Converts argument to UTF-8-encoded bytes.

    Used to make dict lookups work in Python 3 because topics and things are
    bytes.
    """
    return string.encode('utf-8', errors='replace')


def _add_consumer_group(parser):
    """Add consumer_group to arg parser."""
    parser.add_argument('consumer_group',
                        metavar='CONSUMER_GROUP',
                        help='Consumer group name.',
                        type=_encode_utf8)


def _add_limit(parser):
    """Add limit option to arg parser."""
    parser.add_argument('-l', '--limit',
                        help='Number of messages to consume '
                             '(default: %(default)s)',
                        type=int, default=10)


def _add_timeout(parser):
    parser.add_argument('-t', '--timeout',
                        help='Time in ms to wait for the operation to complete'
                             '(default: %(default)s)',
                        type=int, default=5000)


def _add_offset(parser):
    """Add offset to arg parser."""
    parser.add_argument('offset',
                        metavar='OFFSET',
                        type=str,
                        help='Offset to fetch. Can be EARLIEST, LATEST, or a '
                             'datetime in the format YYYY-MM-DDTHH:MM:SS.')


def _add_outfile(parser):
    """ Add outfile option to arg parser."""
    parser.add_argument('-o', '--outfile',
                        help='output file (defaults to stdout)',
                        type=argparse.FileType('w'), default=sys.stdout)


def _add_topic(parser):
    """Add topic to arg parser."""
    parser.add_argument('topic',
                        metavar='TOPIC',
                        help='Topic name.',
                        type=_encode_utf8)


def _get_arg_parser():
    output = argparse.ArgumentParser(description='Tools for Kafka.')

    # Common arguments
    output.add_argument('-b', '--broker',
                        required=False,
                        default='localhost:9092',
                        dest='host',
                        help='host:port of any Kafka broker. '
                             '[default: localhost:9092]')
    output.add_argument('-o', '--broker_version',
                        required=False,
                        default='0.9.0',
                        dest='broker_version',
                        help="The version string of the broker with which to communicate")

    subparsers = output.add_subparsers(help='Commands', dest='command')

    # Consume to File
    parser = subparsers.add_parser(
        'consume_topic',
        help='Dump messages for a topic to a file or stdout.')
    parser.set_defaults(func=consume_topic)
    _add_topic(parser)
    _add_limit(parser)
    _add_outfile(parser)

    # Desc Topic
    parser = subparsers.add_parser(
        'desc_topic',
        help='Print detailed info for a topic.'
    )
    parser.set_defaults(func=desc_topic)
    _add_topic(parser)

    # Get consumer groups for a topic
    parser = subparsers.add_parser(
        'print_managed_consumer_groups',
        help='Get consumer groups for a topic'
    )
    parser.set_defaults(func=print_managed_consumer_groups)
    _add_topic(parser)

    # Print Consumer Lag
    parser = subparsers.add_parser(
        'print_consumer_lag',
        help='Get consumer lag for a topic.'
    )
    parser.set_defaults(func=print_consumer_lag)
    _add_topic(parser)
    _add_consumer_group(parser)

    # Print Broker Offsets
    parser = subparsers.add_parser(
        'print_offsets',
        help='Fetch broker offsets for a topic'
    )
    parser.set_defaults(func=print_offsets)
    _add_topic(parser)
    _add_offset(parser)

    # Print Topics
    parser = subparsers.add_parser(
        'print_topics',
        help='Print information about all topics in the cluster.'
    )
    parser.set_defaults(func=print_topics)

    # Reset Offsets
    parser = subparsers.add_parser(
        'reset_offsets',
        help='Reset offsets for a topic/consumer group'
    )
    parser.set_defaults(func=reset_offsets)
    _add_topic(parser)
    _add_consumer_group(parser)
    _add_offset(parser)

    parser = subparsers.add_parser(
        'create_topic',
        help='Create a topic'
    )
    parser.set_defaults(func=create_topic)
    _add_topic(parser)
    _add_timeout(parser)
    parser.add_argument('-p', '--num_partitions',
                        help='Number of partitions to be created. -1 indicates unset. '
                             '(default: %(default)s)',
                        type=int, default=1)
    parser.add_argument('-r', '--replication_factor',
                        help='Replication factor for the topic. -1 indicates unset. '
                             '(default: %(default)s)',
                        type=int, default=1)
    parser.add_argument('-a', '--replica_assignment',
                        help='Replica assignment among kafka brokers for this topic '
                             'partitions. If this is set num_partitions and '
                             'replication_factor must be unset. Represent as a JSON '
                             'object with partition IDs as keys as lists of node IDs '
                             'as values',
                        type=_encode_utf8)
    parser.add_argument('-c', '--config_entries',
                        help='Topic level configuration for topic to be set. Represent '
                             'as a JSON object.',
                        type=_encode_utf8)

    parser = subparsers.add_parser(
        'delete_topic',
        help='Delete a topic'
    )
    parser.set_defaults(func=delete_topic)
    _add_topic(parser)
    _add_timeout(parser)

    return output


def main():
    parser = _get_arg_parser()
    args = parser.parse_args()
    if args.command:
        client = pykafka.KafkaClient(hosts=args.host, broker_version=args.broker_version)
        args.func(client, args)
    else:
        parser.print_help()


if __name__ == '__main__':
    main()<|MERGE_RESOLUTION|>--- conflicted
+++ resolved
@@ -59,22 +59,9 @@
                                          reset_offset_on_fetch=False)
     current_offsets = consumer.fetch_offsets()
     consumer_id_dict = {}
-<<<<<<< HEAD
-    import pdb;pdb.set_trace()
-    for p_id, _ in current_offsets:
-        #print ("{} {}".format(p_id, kz_patitions[p_id]))
-        if bool(kz_patitions):
-            consumer_id, _ = kz_client.get('{}/{}'.format(topic_path, kz_patitions[p_id]))
-        else:
-            consumer_id = None
-        consumer_id_dict[p_id] = consumer_id
-    if bool(kz_client):
-        kz_client.stop()
-=======
     for p_id, stat in current_offsets:
-        info = ast.literal_eval(stat[0][1][1])
+        info = ast.literal_eval(stat[1])
         consumer_id_dict[p_id] = [info['consumer_id'], info['hostname']]
->>>>>>> 824a5054
     return {p_id: (latest_offsets[p_id].offset[0], res.offset,
                    consumer_id_dict[p_id][0],
                    consumer_id_dict[p_id][1], ) for p_id, res in current_offsets}
