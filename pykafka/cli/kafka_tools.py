from __future__ import print_function

import argparse
import calendar
import datetime as dt
import sys
import time
from pkg_resources import parse_version

import tabulate

import pykafka
from pykafka.common import OffsetType
from pykafka.protocol import PartitionOffsetCommitRequest, CreateTopicRequest
from pykafka.utils.compat import PY3, iteritems

#
# Helper Functions
#


def fetch_offsets(client, topic, offset):
    """Fetch raw offset data from a topic.

    :param client: KafkaClient connected to the cluster.
    :type client:  :class:`pykafka.KafkaClient`
    :param topic:  Name of the topic.
    :type topic:  :class:`pykafka.topic.Topic`
    :param offset: Offset to fetch. Can be earliest, latest or a datetime.
    :type offset: :class:`pykafka.common.OffsetType` or
        :class:`datetime.datetime`
    :returns: {partition_id: :class:`pykafka.protocol.OffsetPartitionResponse`}
    """
    if offset.lower() == 'earliest':
        return topic.earliest_available_offsets()
    elif offset.lower() == 'latest':
        return topic.latest_available_offsets()
    else:
        offset = dt.datetime.strptime(offset, "%Y-%m-%dT%H:%M:%S")
        offset = int(calendar.timegm(offset.utctimetuple()) * 1000)
        return topic.fetch_offset_limits(offset)


def fetch_consumer_lag(client, topic, zookeeper_host, consumer_group):
    """Get raw lag data for a topic/consumer group.

    :param client: KafkaClient connected to the cluster.
    :type client:  :class:`pykafka.KafkaClient`
    :param topic:  Name of the topic.
    :type topic:  :class:`pykafka.topic.Topic`
    :param zookeeper_host: Host of zookeeper
    :param consumer_group: Name of the consumer group to fetch lag for.
    :type consumer_groups: :class:`str`
    :returns: dict of {partition_id: (latest_offset, consumer_offset)}
    """
    latest_offsets = fetch_offsets(client, topic, 'latest')
    from kazoo.client import KazooClient
    #zookeeper_host = host.replace("9092", "2181")
    kz_client = KazooClient(hosts=zookeeper_host)
    kz_client.start()
    try:
        topic_path = '/consumers/{}/owners/{}'.format(consumer_group, topic.name)
        kz_patitions = kz_client.get_children(topic_path)
        kz_patitions = sorted(kz_patitions)
    except:
        kz_patitions = None

    consumer = topic.get_simple_consumer(consumer_group=consumer_group,
                                         auto_start=False,
                                         reset_offset_on_fetch=False)
    current_offsets = consumer.fetch_offsets()
    consumer_id_dict = {}
    for p_id, _ in current_offsets:
<<<<<<< HEAD
        #print ("{} {}".format(p_id, kz_patitions[p_id]))
=======
>>>>>>> f904386a
        if bool(kz_patitions):
            consumer_id, _ = kz_client.get('{}/{}'.format(topic_path, kz_patitions[p_id]))
        else:
            consumer_id = None
        consumer_id_dict[p_id] = consumer_id
    kz_client.stop()
    return {p_id: (latest_offsets[p_id].offset[0], res.offset,
            consumer_id_dict[p_id], ) for p_id, res in current_offsets}


#
# Commands
#

def consume_topic(client, args):
    """Dump messages from a topic to a file or stdout.

    :param client: KafkaClient connected to the cluster.
    :type client:  :class:`pykafka.KafkaClient`
    :param topic:  Name of the topic.
    :type topic:  :class:`str`
    """
    # Don't auto-create topics.
    if args.topic not in client.topics:
        raise ValueError('Topic {} does not exist.'.format(args.topic))
    topic = client.topics[args.topic]
    consumer = topic.get_simple_consumer("pykafka_cli",
                                         consumer_timeout_ms=100,
                                         auto_offset_reset=OffsetType.LATEST,
                                         reset_offset_on_start=True,
                                         auto_commit_enable=True,
                                         auto_commit_interval_ms=3000)
    num_consumed = 0
    while num_consumed < args.limit:
        msg = consumer.consume()
        if not msg or not msg.value:
            continue
        # Coming from Kafka, this is utf-8.
        msg = msg.value.decode('utf-8', errors='replace') + u'\n'
        args.outfile.write(msg if PY3 else msg.encode('utf-8'))
        num_consumed += 1
    args.outfile.close()


def desc_topic(client, args):
    """Print detailed information about a topic.

    :param client: KafkaClient connected to the cluster.
    :type client:  :class:`pykafka.KafkaClient`
    :param topic:  Name of the topic.
    :type topic:  :class:`str`
    """
    # Don't auto-create topics.
    if args.topic not in client.topics:
        raise ValueError('Topic {} does not exist.'.format(args.topic))
    topic = client.topics[args.topic]
    print('Topic: {}'.format(topic.name))
    print('Partitions: {}'.format(len(topic.partitions)))
    print('Replicas: {}'.format(len(list(topic.partitions.values())[0].replicas)))
    print(tabulate.tabulate(
        [(p.id, p.leader.id, [r.id for r in p.replicas], [r.id for r in p.isr])
         for p in topic.partitions.values()],
        headers=['Partition', 'Leader', 'Replicas', 'ISR'],
        numalign='center',
    ))


def print_managed_consumer_groups(client, args):
    """Get Kafka-managed consumer groups for a topic.

        :param client: KafkaClient connected to the cluster.
        :type client:  :class:`pykafka.KafkaClient`
        :param topic:  Name of the topic.
        :type topic:  :class:`str`
    """
    if args.topic not in client.topics:
        raise ValueError('Topic {} does not exist.'.format(args.topic))
    consumer_groups = {}
    brokers = client.brokers
    for broker_id, broker in iteritems(brokers):
        groups = broker.list_groups().groups.keys()
        groups_metadata = broker.describe_groups(group_ids=groups).groups
        for group_id, describe_group_response in iteritems(groups_metadata):
            members = describe_group_response.members
            for member_id, member in iteritems(members):
                topics = member.member_metadata.topic_names
                if args.topic in topics:
                    consumer_groups[group_id] = describe_group_response

    print('Topic: {}'.format(args.topic))
    print(tabulate.tabulate(
        [(group_id, x.state, x.protocol, x.protocol_type)
         for group_id, x in iteritems(consumer_groups)],
        headers=['GroupId', 'State', 'Protocol', 'ProtocolType']
    ))


def print_consumer_lag(client, args):
    """Print lag for a topic/consumer group.

    :param client: KafkaClient connected to the cluster.
    :type client:  :class:`pykafka.KafkaClient`
    :param topic:  Name of the topic.
    :type topic:  :class:`str`
    :param consumer_group: Name of the consumer group to fetch offsets for.
    :type consumer_groups: :class:`str`
    """
    # Don't auto-create topics.
    if args.topic not in client.topics:
        raise ValueError('Topic {} does not exist.'.format(args.topic))
    topic = client.topics[args.topic]

    lag_info = fetch_consumer_lag(client, topic, args.zookeeper_host, args.consumer_group)
    lag_info = [(k, '{:,}'.format(v[0] - v[1]), v[0], v[1], v[2])
                for k, v in iteritems(lag_info)]
    print(tabulate.tabulate(
        lag_info,
        headers=['Partition', 'Lag', 'Latest Offset', 'Current Offset', 'Consumer_ID'],
        numalign='center',
    ))

    total = sum(int(i[1].replace(',', '')) for i in lag_info)
    print('\n Total lag: {:,} messages.'.format(total))


def print_offsets(client, args):
    """Print offsets for a topic

    NOTE: Time-based offset lookups are not precise, but are based on segment
          boundaries. If there is only one segment, as when Kafka has just
          started, the only offsets found will be [0, <latest_offset>].

    :param client: KafkaClient connected to the cluster.
    :type client:  :class:`pykafka.KafkaClient`
    :param topic:  Name of the topic.
    :type topic:  :class:`str`
    :param offset: Offset to reset to. Can be earliest, latest or a datetime.
        Using a datetime will reset the offset to the latest message published
        *before* the datetime.
    :type offset: :class:`pykafka.common.OffsetType` or
        :class:`datetime.datetime`
    """
    # Don't auto-create topics.
    if args.topic not in client.topics:
        raise ValueError('Topic {} does not exist.'.format(args.topic))
    topic = client.topics[args.topic]

    offsets = fetch_offsets(client, topic, args.offset)
    print(tabulate.tabulate(
        [(k, v.offset[0]) for k, v in iteritems(offsets)],
        headers=['Partition', 'Offset'],
        numalign='center',
    ))


def print_topics(client, args):
    """Print all topics in the cluster.

    :param client: KafkaClient connected to the cluster.
    :type client:  :class:`pykafka.KafkaClient`
    """
    print(tabulate.tabulate(
        [(t.name,
          len(t.partitions),
          len(list(t.partitions.values())[0].replicas) - 1)
         for t in client.topics.values()],
        headers=['Topic', 'Partitions', 'Replication'],
        numalign='center',
    ))


def reset_offsets(client, args):
    """Reset offset for a topic/consumer group.

    NOTE: Time-based offset lookups are not precise, but are based on segment
          boundaries. If there is only one segment, as when Kafka has just
          started, the only offsets found will be [0, <latest_offset>].

    :param client: KafkaClient connected to the cluster.
    :type client:  :class:`pykafka.KafkaClient`
    :param topic:  Name of the topic.
    :type topic:  :class:`str`
    :param consumer_group: Name of the consumer group to reset offsets for.
    :type consumer_groups: :class:`str`
    :param offset: Offset to reset to. Can be earliest, latest or a datetime.
        Using a datetime will reset the offset to the latest message published
        *before* the datetime.
    :type offset: :class:`pykafka.common.OffsetType` or
        :class:`datetime.datetime`
    """
    # Don't auto-create topics.
    if args.topic not in client.topics:
        raise ValueError('Topic {} does not exist.'.format(args.topic))
    topic = client.topics[args.topic]

    # Build offset commit requests.
    offsets = fetch_offsets(client, topic, args.offset)
    tmsp = int(time.time() * 1000)
    reqs = [PartitionOffsetCommitRequest(topic.name,
                                         partition_id,
                                         res.offset[0],
                                         tmsp,
                                         b'kafka-tools')
            for partition_id, res in iteritems(offsets)]

    # Send them to the appropriate broker.
    broker = client.cluster.get_group_coordinator(args.consumer_group)
    broker.commit_consumer_group_offsets(
        args.consumer_group, 1, b'kafka-tools', reqs
    )


def create_topic(client, args):
    if parse_version(args.broker_version) < parse_version('0.10.1'):
        raise ValueError("The topic creation API is not usable on brokers older than "
                         "0.10.1. Use --broker_version to specify the version")
    topic_req = CreateTopicRequest(args.topic, args.num_partitions,
                                   args.replication_factor,
                                   args.replica_assignment or [],
                                   args.config_entries or [])
    client.cluster.controller_broker.create_topics([topic_req], args.timeout)


def delete_topic(client, args):
    if parse_version(args.broker_version) < parse_version('0.10.1'):
        raise ValueError("The topic deletion API is not usable on brokers older than "
                         "0.10.1. Use --broker_version to specify the version")
    client.cluster.controller_broker.delete_topics([args.topic], args.timeout)


def _encode_utf8(string):
    """Converts argument to UTF-8-encoded bytes.

    Used to make dict lookups work in Python 3 because topics and things are
    bytes.
    """
    return string.encode('utf-8', errors='replace')


def _add_consumer_group(parser):
    """Add consumer_group to arg parser."""
    parser.add_argument('consumer_group',
                        metavar='CONSUMER_GROUP',
                        help='Consumer group name.',
                        type=_encode_utf8)


def _add_limit(parser):
    """Add limit option to arg parser."""
    parser.add_argument('-l', '--limit',
                        help='Number of messages to consume '
                             '(default: %(default)s)',
                        type=int, default=10)


def _add_timeout(parser):
    parser.add_argument('-t', '--timeout',
                        help='Time in ms to wait for the operation to complete'
                             '(default: %(default)s)',
                        type=int, default=5000)


def _add_offset(parser):
    """Add offset to arg parser."""
    parser.add_argument('offset',
                        metavar='OFFSET',
                        type=str,
                        help='Offset to fetch. Can be EARLIEST, LATEST, or a '
                             'datetime in the format YYYY-MM-DDTHH:MM:SS.')


def _add_outfile(parser):
    """ Add outfile option to arg parser."""
    parser.add_argument('-o', '--outfile',
                        help='output file (defaults to stdout)',
                        type=argparse.FileType('w'), default=sys.stdout)


def _add_topic(parser):
    """Add topic to arg parser."""
    parser.add_argument('topic',
                        metavar='TOPIC',
                        help='Topic name.',
                        type=_encode_utf8)


def _get_arg_parser():
    output = argparse.ArgumentParser(description='Tools for Kafka.')

    # Common arguments
    output.add_argument('-b', '--broker',
                        required=False,
                        default='localhost:9092',
                        dest='host',
                        help='host:port of any Kafka broker. '
                             '[default: localhost:9092]')
    output.add_argument('-z', '--zookeeper',
                        required=False,
                        default='localhost:2181',
                        dest='zookeeper_host',
                        help='zookeeper_host: port of zookeeper. '
                              '[default: localhost:2181]')
    output.add_argument('-o', '--broker_version',
                        required=False,
                        default='0.9.0',
                        dest='broker_version',
                        help="The version string of the broker with which to communicate")

    subparsers = output.add_subparsers(help='Commands', dest='command')

    # Consume to File
    parser = subparsers.add_parser(
        'consume_topic',
        help='Dump messages for a topic to a file or stdout.')
    parser.set_defaults(func=consume_topic)
    _add_topic(parser)
    _add_limit(parser)
    _add_outfile(parser)

    # Desc Topic
    parser = subparsers.add_parser(
        'desc_topic',
        help='Print detailed info for a topic.'
    )
    parser.set_defaults(func=desc_topic)
    _add_topic(parser)

    # Get consumer groups for a topic
    parser = subparsers.add_parser(
        'print_managed_consumer_groups',
        help='Get consumer groups for a topic'
    )
    parser.set_defaults(func=print_managed_consumer_groups)
    _add_topic(parser)

    # Print Consumer Lag
    parser = subparsers.add_parser(
        'print_consumer_lag',
        help='Get consumer lag for a topic.'
    )
    parser.set_defaults(func=print_consumer_lag)
    _add_topic(parser)
    _add_consumer_group(parser)

    # Print Broker Offsets
    parser = subparsers.add_parser(
        'print_offsets',
        help='Fetch broker offsets for a topic'
    )
    parser.set_defaults(func=print_offsets)
    _add_topic(parser)
    _add_offset(parser)

    # Print Topics
    parser = subparsers.add_parser(
        'print_topics',
        help='Print information about all topics in the cluster.'
    )
    parser.set_defaults(func=print_topics)

    # Reset Offsets
    parser = subparsers.add_parser(
        'reset_offsets',
        help='Reset offsets for a topic/consumer group'
    )
    parser.set_defaults(func=reset_offsets)
    _add_topic(parser)
    _add_consumer_group(parser)
    _add_offset(parser)

    parser = subparsers.add_parser(
        'create_topic',
        help='Create a topic'
    )
    parser.set_defaults(func=create_topic)
    _add_topic(parser)
    _add_timeout(parser)
    parser.add_argument('-p', '--num_partitions',
                        help='Number of partitions to be created. -1 indicates unset. '
                             '(default: %(default)s)',
                        type=int, default=1)
    parser.add_argument('-r', '--replication_factor',
                        help='Replication factor for the topic. -1 indicates unset. '
                             '(default: %(default)s)',
                        type=int, default=1)
    parser.add_argument('-a', '--replica_assignment',
                        help='Replica assignment among kafka brokers for this topic '
                             'partitions. If this is set num_partitions and '
                             'replication_factor must be unset. Represent as a JSON '
                             'object with partition IDs as keys as lists of node IDs '
                             'as values',
                        type=_encode_utf8)
    parser.add_argument('-c', '--config_entries',
                        help='Topic level configuration for topic to be set. Represent '
                             'as a JSON object.',
                        type=_encode_utf8)

    parser = subparsers.add_parser(
        'delete_topic',
        help='Delete a topic'
    )
    parser.set_defaults(func=delete_topic)
    _add_topic(parser)
    _add_timeout(parser)

    return output


def main():
    parser = _get_arg_parser()
    args = parser.parse_args()
    if args.command:
        client = pykafka.KafkaClient(hosts=args.host, broker_version=args.broker_version)
        args.func(client, args)
    else:
        parser.print_help()


if __name__ == '__main__':
    main()<|MERGE_RESOLUTION|>--- conflicted
+++ resolved
@@ -55,14 +55,14 @@
     """
     latest_offsets = fetch_offsets(client, topic, 'latest')
     from kazoo.client import KazooClient
-    #zookeeper_host = host.replace("9092", "2181")
-    kz_client = KazooClient(hosts=zookeeper_host)
-    kz_client.start()
     try:
+        kz_client = KazooClient(hosts=zookeeper_host)
+        kz_client.start()
         topic_path = '/consumers/{}/owners/{}'.format(consumer_group, topic.name)
         kz_patitions = kz_client.get_children(topic_path)
         kz_patitions = sorted(kz_patitions)
     except:
+        kz_client = None
         kz_patitions = None
 
     consumer = topic.get_simple_consumer(consumer_group=consumer_group,
@@ -71,16 +71,14 @@
     current_offsets = consumer.fetch_offsets()
     consumer_id_dict = {}
     for p_id, _ in current_offsets:
-<<<<<<< HEAD
         #print ("{} {}".format(p_id, kz_patitions[p_id]))
-=======
->>>>>>> f904386a
         if bool(kz_patitions):
             consumer_id, _ = kz_client.get('{}/{}'.format(topic_path, kz_patitions[p_id]))
         else:
             consumer_id = None
         consumer_id_dict[p_id] = consumer_id
-    kz_client.stop()
+    if bool(kz_client):
+        kz_client.stop()
     return {p_id: (latest_offsets[p_id].offset[0], res.offset,
             consumer_id_dict[p_id], ) for p_id, res in current_offsets}
 
@@ -362,6 +360,7 @@
 
 
 def _get_arg_parser():
+    import sys
     output = argparse.ArgumentParser(description='Tools for Kafka.')
 
     # Common arguments
